# This workflow uses actions that are not certified by GitHub.
# They are provided by a third-party and are governed by
# separate terms of service, privacy policy, and support
# documentation.
# This workflow will build a Java project with Gradle and cache/restore any dependencies to improve the workflow execution time
# For more information see: https://help.github.com/actions/language-and-framework-guides/building-and-testing-java-with-gradle

name: Java CI with Gradle

on:
  push:
    branches: [ main ]
  pull_request:
    branches: [ main ]

jobs:
  build-gradle-project:
    runs-on: ubuntu-latest
    steps:
      - name: Checkout project sources
        uses: actions/checkout@v3
        with:
          fetch-depth: 0 # so that spotless can ratchet; see https://github.com/diffplug/spotless/issues/710
      - name: Setup Gradle
        uses: gradle/gradle-build-action@v2
      - name: Run build with Gradle Wrapper
        run: ./gradlew build expectedTestOutputsMustCompile
      - name: export Specimin PATH
        run: echo "SPECIMIN=$(pwd)" >> $GITHUB_ENV
      - name: Setup Python
        uses: actions/setup-python@v2
        with:
          python-version: 3.8
      - name: Checkout specimin-evaluation repository
        uses: actions/checkout@v3
        with:
         repository: tahiat/specimin-evaluation
         ref: cicd
         path: specimin-evaluation
      - name: Run evaluation script
        run: |
          cd specimin-evaluation
<<<<<<< HEAD
          python main.py
      - name: Check evaluation status
        run: diff -u src/main/resources/target_status.json specimin-evaluation/ISSUES/target_status.json
=======
          echo "specimin path-> $SPECIMIN"
          python main.py
>>>>>>> 5bcc1347
<|MERGE_RESOLUTION|>--- conflicted
+++ resolved
@@ -40,11 +40,7 @@
       - name: Run evaluation script
         run: |
           cd specimin-evaluation
-<<<<<<< HEAD
+          echo "specimin path-> $SPECIMIN"
           python main.py
       - name: Check evaluation status
-        run: diff -u src/main/resources/target_status.json specimin-evaluation/ISSUES/target_status.json
-=======
-          echo "specimin path-> $SPECIMIN"
-          python main.py
->>>>>>> 5bcc1347
+        run: diff -u src/main/resources/target_status.json specimin-evaluation/ISSUES/target_status.json