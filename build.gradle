--- conflicted
+++ resolved
@@ -148,19 +148,11 @@
     }
 }
 
-<<<<<<< HEAD
-// This should not be necessary, but otherwise after a clean
-// compilation of the test sources fails?
-sourceSets {
-    test {
-        java.srcDirs = ['src/main/java', 'src/test/java']
-=======
 // Avoids "symbol not found" errors in builds immediately after cleaning.
 // Not 100% sure why. One theory: test data would otherwise be treated as
 // code by Gradle?
 sourceSets {
     test {
         java.srcDirs = ['src/main/java/', 'src/test/java/']
->>>>>>> a09e9917
     }
 }