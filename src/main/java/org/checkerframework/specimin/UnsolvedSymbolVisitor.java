--- conflicted
+++ resolved
@@ -446,14 +446,8 @@
     }
     if (decl.isEnumDeclaration()) {
       // Enums cannot extend other classes (they always extend Enum) and cannot have type
-<<<<<<< HEAD
-      // parameters,
-      // so it's not necessary to do any maintenance on the data structures that track superclasses
-      // or type parameters in the enum case (only implemented interfaces).
-=======
       // parameters, o it's not necessary to do any maintenance on the data structures that
       // track superclasses or type parameters in the enum case (only implemented interfaces).
->>>>>>> 8e94bcb7
       NodeList<ClassOrInterfaceType> implementedTypes =
           decl.asEnumDeclaration().getImplementedTypes();
       updateForExtendedAndImplementedTypes(implementedTypes, implementedTypes, false);
@@ -473,12 +467,7 @@
       }
       NodeList<ClassOrInterfaceType> implementedTypes = asClassOrInterface.getImplementedTypes();
       // Not sure why getExtendedTypes return a list, since a class can only extends at most one
-<<<<<<< HEAD
-      // class
-      // in Java.
-=======
       // class in Java.
->>>>>>> 8e94bcb7
       NodeList<ClassOrInterfaceType> extendedAndImplementedTypes =
           asClassOrInterface.getExtendedTypes();
       extendedAndImplementedTypes.addAll(implementedTypes);
