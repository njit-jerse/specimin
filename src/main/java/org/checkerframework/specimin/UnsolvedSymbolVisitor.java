--- conflicted
+++ resolved
@@ -1244,13 +1244,6 @@
       System.out.println("skipping because I think it'll be handled elsewhere");
       return super.visit(typeExpr, p);
     }
-<<<<<<< HEAD
-    if (!insideTargetMember && !insidePotentialUsedMember) {
-      System.out.println("skipping because I think it's unused");
-      return super.visit(typeExpr, p);
-    }
-=======
->>>>>>> e5adef11
     resolveTypeExpr(typeExpr);
 
     return super.visit(typeExpr, p);
