--- conflicted
+++ resolved
@@ -10,13 +10,9 @@
 import com.github.javaparser.ast.type.ClassOrInterfaceType;
 import com.github.javaparser.resolution.UnsolvedSymbolException;
 import com.github.javaparser.resolution.types.ResolvedReferenceType;
-<<<<<<< HEAD
 import com.github.javaparser.resolution.types.ResolvedType;
-=======
 import org.checkerframework.checker.signature.qual.FullyQualifiedName;
-
 import java.util.Optional;
->>>>>>> 07ca5585
 
 /**
  * A class containing useful static functions using JavaParser.
@@ -82,8 +78,6 @@
     return type.resolve().asReferenceType();
   }
 
-<<<<<<< HEAD
-  
   /**
    * Returns the corresponding type name for an Expression within an annotation.
    *
@@ -140,7 +134,7 @@
     }
     return value.toString();
   }
-=======
+
     /**
      * Searches the ancestors of the given node until it finds a class or interface node, and then
      * returns the fully-qualified name of that class or interface.
@@ -206,5 +200,4 @@
       }
       return false;
     }
->>>>>>> 07ca5585
 }