package org.checkerframework.specimin;

import com.google.common.base.Splitter;
import java.util.HashSet;
import java.util.Iterator;
import java.util.LinkedHashSet;
import java.util.List;
import java.util.Objects;
import java.util.Set;
import org.checkerframework.checker.nullness.qual.MonotonicNonNull;
import org.checkerframework.checker.nullness.qual.Nullable;
import org.checkerframework.checker.signature.qual.ClassGetSimpleName;

/**
 * An UnsolvedClassOrInterface instance is a representation of a class or an interface that can not
 * be solved by SymbolSolver. The reason is that the class file is not in the root directory.
 */
public class UnsolvedClassOrInterface {
  /**
   * Set of methods belongs to the class. Must be a linked set to ensure deterministic iteration
   * order when writing files synthetic classes.
   */
  private final LinkedHashSet<UnsolvedMethod> methods;

  /** The name of the class */
  private final @ClassGetSimpleName String className;

  /**
   * The fields of this class. Must be a linked set to ensure deterministic iteration order when
   * writing files for synthetic classes.
   */
  private final LinkedHashSet<String> classFields;

  /**
   * The name of the package of the class. We rely on the import statements from the source codes to
   * guess the package name.
   */
  private final String packageName;

  /** This field records the number of type variables for this class */
  private int numberOfTypeVariables = 0;

  /** This field records the name of type variables that we prefer this class to have. */
  private Set<String> preferredTypeVariables = new HashSet<>();

  /** The field records the extends/implements clauses, if one exists. */
  private @Nullable String extendsClause;

  /** This field records if the class is an interface */
  private boolean isAnInterface;

  /** This class' inner classes. */
  private @MonotonicNonNull Set<UnsolvedClassOrInterface> innerClasses = null;

  /** Is this class an annotation? */
  private boolean isAnAnnotation = false;

<<<<<<< HEAD
  /**
   * Returns true if this class has an inner class with the name "typeToExtend". As a side effect,
   * calls extend() on that inner class with the given extendedType.
   *
   * @param typeToExtend the name of an inner class, with the name of the correct outer class before
   *     it (dot-separated)
   * @param extendedType the name of the type that ought to be extended
   * @return true iff there is a matching inner class that was extended
   */
  public boolean extendInnerClass(String typeToExtend, String extendedType) {
    if (innerClasses == null) {
      return false;
    }
    String outerName = typeToExtend.substring(0, typeToExtend.indexOf('.'));
    if (!outerName.equals(this.className)) {
      return false;
    }
    String innerName = typeToExtend.substring(typeToExtend.indexOf('.') + 1);
    for (UnsolvedClassOrInterface unsolvedInnerClass : innerClasses) {
      if (unsolvedInnerClass.getClassName().equals(innerName)) {
        unsolvedInnerClass.extend(extendedType);
        return true;
      }
    }
    return false;
  }

=======
>>>>>>> 8badc5bc
  /**
   * This class' constructor should be used for creating inner classes. Frankly, this design is a
   * mess (sorry) - controlling whether this is an inner class via inheritance is probably bad.
   * TODO: clean this up after ISSTA.
   */
  public static class UnsolvedInnerClass extends UnsolvedClassOrInterface {
    /**
     * Create an instance of UnsolvedInnerClass.
     *
     * @param className the name of the inner class, possibly followed by a set of type arguments
     * @param packageName the name of the package containing the outer class
     */
    public UnsolvedInnerClass(String className, String packageName) {
      super(className, packageName);
    }
  }

  /**
   * Create an instance of UnsolvedClass. This constructor correctly splits apart the class name and
   * any generics attached to it.
   *
   * @param className the name of the class, possibly followed by a set of type arguments
   * @param packageName the name of the package
   */
  public UnsolvedClassOrInterface(String className, String packageName) {
    this(className, packageName, false);
  }

  /**
   * Create an instance of UnsolvedClass
   *
   * @param className the simple name of the class, possibly followed by a set of type arguments
   * @param packageName the name of the package
   * @param isException does the class represents an exception?
   */
  public UnsolvedClassOrInterface(String className, String packageName, boolean isException) {
    this(className, packageName, isException, false);
  }

  /**
   * Create an instance of an unsolved interface or unsolved class.
   *
   * @param className the simple name of the interface, possibly followed by a set of type arguments
   * @param packageName the name of the package
   * @param isException does the interface represents an exception?
   * @param isAnInterface check whether this is an interface or a class
   */
  public UnsolvedClassOrInterface(
      String className, String packageName, boolean isException, boolean isAnInterface) {
    if (className.contains("<")) {
      @SuppressWarnings("signature") // removing the <> makes this a true simple name
      @ClassGetSimpleName String classNameWithoutAngleBrackets = className.substring(0, className.indexOf('<'));
      this.className = classNameWithoutAngleBrackets;
    } else {
      @SuppressWarnings("signature") // no angle brackets means this is a true simple name
      @ClassGetSimpleName String classNameWithoutAngleBrackets = className;
      this.className = classNameWithoutAngleBrackets;
    }
    this.methods = new LinkedHashSet<>();
    this.packageName = packageName;
    this.classFields = new LinkedHashSet<>();
    if (isException) {
      this.extendsClause = " extends Exception";
    }
    this.isAnInterface = isAnInterface;
  }

  /**
   * Returns the value of isAnInterface.
   *
   * @return return true if the current UnsolvedClassOrInterface instance represents an interface.
   */
  public boolean isAnInterface() {
    return isAnInterface;
  }

  /**
   * Sets isAnInterface to true. isAnInterface is monotonic: it can start as false and become true
   * (because we encounter an implements clause), but it can never go from true to false.
   */
  public void setIsAnInterfaceToTrue() {
    this.isAnInterface = true;
  }

  /**
   * Sets isAnAnnotation to true. isAnAnnotation is monotonic: it can start as false and become true
   * (because we encounter evidence that this is an annotation), but it can never go from true to
   * false.
   */
  public void setIsAnAnnotationToTrue() {
    this.isAnAnnotation = true;
  }

  /**
   * Get the list of methods from this synthetic class
   *
   * @return the list of methods
   */
  public Set<UnsolvedMethod> getMethods() {
    return methods;
  }

  /**
   * Get the name of this class (note: without any generic type variables).
   *
   * @return the name of the class
   */
  public @ClassGetSimpleName String getClassName() {
    return className;
  }

  /**
   * Return the qualified name of this class.
   *
   * @return the qualified name
   */
  public String getQualifiedClassName() {
    return packageName + "." + className;
  }

  /**
   * Get the package where this class belongs to
   *
   * @return the value of packageName
   */
  public String getPackageName() {
    return packageName;
  }

  /**
   * Get the fields of this current class
   *
   * @return classVariables
   */
  public Set<String> getClassFields() {
    return classFields;
  }

  /**
   * Add a method to the class
   *
   * @param method the method to be added
   */
  public void addMethod(UnsolvedMethod method) {
    // Check for another method with the same parameter list, but with differences in
    // whether the parameter names are fully-qualified or simple names.
    List<String> paramList = method.getParameterList();
    UnsolvedMethod matchingMethod = null;
    boolean preferOther = true;
    methods:
    for (UnsolvedMethod otherMethod : this.methods) {
      // Skip methods that are definitely different.
      if (!method.getName().equals(otherMethod.getName())
          || otherMethod.getParameterList().size() != paramList.size()) {
        continue;
      }

      for (int i = 0; i < paramList.size(); ++i) {
        String paramType = paramList.get(i);
        String otherParamType = otherMethod.getParameterList().get(i);
        if ((this.packageName + "." + otherParamType).equals(paramType)) {
          // In this case, the current method has the FQNs.
          preferOther = false;
        } else if (otherParamType.equals(this.packageName + "." + paramType)) {
          // The other method already has the FQNs, so do nothing here.
        } else {
          // if there is ever a difference, skip to the next method; there is
          // no need to check for exact equality, because methods is a set
          // so any duplicates won't be added.
          continue methods;
        }
      }
      matchingMethod = otherMethod;
    }

    if (matchingMethod != null) {
      if (preferOther) {
        // Nothing more to do: the correct method is already present,
        // and this one is a duplicate with simple names.
        return;
      } else {
        // We need to replace the current variant of the method with this one.
        // So, remove the current one (the add call below will take care of
        // adding this method, just as if this was a totally new method).
        this.methods.remove(matchingMethod);
      }
    }

    this.methods.add(method);
  }

  /**
   * Add field declaration to the class. We expect something like "int i" or "String y" instead of
   * just "i" and "y"
   *
   * @param variableExpression the expression of the variables to be added
   */
  public void addFields(String variableExpression) {
    this.classFields.add(variableExpression);
  }

  /**
   * This method sets the number of type variables for the current class
   *
   * @param numberOfTypeVariables number of type variable in this class.
   */
  public void setNumberOfTypeVariables(int numberOfTypeVariables) {
    this.numberOfTypeVariables = numberOfTypeVariables;
  }

  /**
   * Set the value for preferredTypeVariables.
   *
   * @param preferredTypeVariables desired value for preferredTypeVariables.
   */
  public void setPreferedTypeVariables(Set<String> preferredTypeVariables) {
    this.preferredTypeVariables = preferredTypeVariables;
  }

  /**
   * This method tells the number of type variables for this class
   *
   * @return the number of type variables
   */
  public int getNumberOfTypeVariables() {
    return this.numberOfTypeVariables;
  }

  /**
   * Adds an extends clause to this class.
   *
   * @param className a fully-qualified class name for the class to be extended
   */
  public void extend(String className) {
    this.extendsClause = "extends " + className;
  }

  /**
   * Update the return type of a method. Note: this method is supposed to be used to update
   * synthetic methods, where the return type of each method is distinct.
   *
   * @param currentReturnType the current return type of this method
   * @param desiredReturnType the new return type
   * @return true if a type is successfully updated
   */
  public boolean updateMethodByReturnType(String currentReturnType, String desiredReturnType) {
    boolean successfullyUpdated = false;
    for (UnsolvedMethod method : methods) {
      if (method.getReturnType().equals(currentReturnType)) {
        method.setReturnType(desiredReturnType);
        successfullyUpdated = true;
      }
    }
    return successfullyUpdated;
  }

  /**
   * This method updates the types of fields in this class
   *
   * @param currentType the current type
   * @param correctType the desired type
   * @return true if a type is successfully updated.
   */
  public boolean updateFieldByType(String currentType, String correctType) {
    boolean successfullyUpdated = false;
    Iterator<String> iterator = classFields.iterator();
    Set<String> newFields = new HashSet<>();
    while (iterator.hasNext()) {
      String fieldDeclared = iterator.next();
      String staticKeyword = "";
      String finalKeyword = "";
      // since these are fields in synthetic classes created by UnsolvedSymbolVisitor, if this field
      // is both static and final, the static keyword will be placed before the final keyword.
      if (fieldDeclared.startsWith("static")) {
        fieldDeclared = fieldDeclared.replace("static ", "");
        staticKeyword = "static ";
      }
      if (fieldDeclared.startsWith("final")) {
        fieldDeclared = fieldDeclared.replace("final ", "");
        finalKeyword = "final ";
      }
      List<String> elements = Splitter.on(' ').splitToList(fieldDeclared);
      // fieldExpression is guaranteed to have the form "TYPE FIELD_NAME". Since this field
      // expression is from a synthetic class, there is no annotation involved, so TYPE has no
      // space.
      String fieldType = elements.get(0);
      String fieldName = elements.get(1);
      // endsWith here is important, because the output of javac (i.e., what it prints in the error
      // message, which turns into currentType) is always a simple name, but fields in superclasses
      // are output using FQNs
      if (fieldType.endsWith(currentType)) {
        successfullyUpdated = true;
        iterator.remove();
        newFields.add(
            UnsolvedSymbolVisitor.setInitialValueForVariableDeclaration(
                correctType, staticKeyword + finalKeyword + correctType + " " + fieldName));
      }
    }

    classFields.addAll(newFields);
    return successfullyUpdated;
  }

  /**
   * Add the given class as an inner class to this class.
   *
   * @param innerClass the inner class to add
   */
  public void addInnerClass(UnsolvedClassOrInterface innerClass) {
    if (this.innerClasses == null) {
      // LinkedHashSet to make the iteration order deterministic.
      this.innerClasses = new LinkedHashSet<>(1);
    }
    this.innerClasses.add(innerClass);
  }

  @Override
  public boolean equals(@Nullable Object other) {
    if (!(other instanceof UnsolvedClassOrInterface)) {
      return false;
    }
    UnsolvedClassOrInterface otherClass = (UnsolvedClassOrInterface) other;
    // Note: an UnsovledClass cannot represent an anonymous class
    // (each UnsovledClass corresponds to a source file), so this
    // check is sufficient for equality (it is checking the canonical name).
    return otherClass.className.equals(this.className)
        && otherClass.packageName.equals(this.packageName);
  }

  @Override
  public int hashCode() {
    return Objects.hash(className, packageName);
  }

  /**
   * Return the content of the class as a compilable Java file.
   *
   * @return the content of the class
   */
  @Override
  public String toString() {
    StringBuilder sb = new StringBuilder();
    // TODO: this test is very, very bad practice and makes this class
    // not reusable. Find a better way to do this after ISSTA.
    if (this.getClass() != UnsolvedInnerClass.class) {
      sb.append("package ").append(packageName).append(";\n");
    }
    if (isAnInterface) {
      // For synthetic interfaces created for lambdas only.
      if (methods.size() == 1
          && (className.startsWith("SyntheticFunction")
              || className.startsWith("SyntheticConsumer"))) {
        sb.append("@FunctionalInterface\n");
      }
      sb.append("public interface ");
    } else if (isAnAnnotation) {
      sb.append("public @interface ");
    } else {
      sb.append("public class ");
    }
    sb.append(className).append(getTypeVariablesAsString());
    if (extendsClause != null) {
      sb.append(" ").append(extendsClause);
    }
    sb.append(" {\n");
    if (innerClasses != null) {
      for (UnsolvedClassOrInterface innerClass : innerClasses) {
        sb.append(innerClass.toString());
      }
    }
    for (String variableDeclarations : classFields) {
      sb.append("    " + "public ").append(variableDeclarations).append(";\n");
    }
    for (UnsolvedMethod method : methods) {
      sb.append(method.toString());
    }
    sb.append("}\n");
    return sb.toString();
  }

  /**
   * Return a synthetic representation for type variables of the current class.
   *
   * @return the synthetic representation for type variables
   */
  public String getTypeVariablesAsString() {
    if (numberOfTypeVariables == 0) {
      return "";
    }
    StringBuilder result = new StringBuilder();
    // if class A has three type variables, the expression will be A<T, T1, T2>
    result.append("<");
    getTypeVariablesImpl(result);
    result.append(">");
    return result.toString();
  }

  /**
   * Return a synthetic representation for type variables of the current class, without surrounding
   * angle brackets.
   *
   * @return the synthetic representation for type variables
   */
  public String getTypeVariablesAsStringWithoutBrackets() {
    if (numberOfTypeVariables == 0) {
      return "";
    }
    StringBuilder result = new StringBuilder();
    getTypeVariablesImpl(result);
    return result.toString();
  }

  /**
   * Helper method for {@link #getTypeVariablesAsStringWithoutBrackets} and {@link
   * #getTypeVariablesAsString()}.
   *
   * @param result a string builder. Will be side-effected.
   */
  private void getTypeVariablesImpl(StringBuilder result) {
    if (preferredTypeVariables.size() == 0) {
      for (int i = 0; i < numberOfTypeVariables; i++) {
        String typeExpression = "T" + ((i > 0) ? i : "");
        result.append(typeExpression).append(", ");
      }
    } else {
      for (String preferedTypeVar : preferredTypeVariables) {
        result.append(preferedTypeVar).append(", ");
      }
    }
    result.delete(result.length() - 2, result.length());
  }
}<|MERGE_RESOLUTION|>--- conflicted
+++ resolved
@@ -55,36 +55,6 @@
   /** Is this class an annotation? */
   private boolean isAnAnnotation = false;
 
-<<<<<<< HEAD
-  /**
-   * Returns true if this class has an inner class with the name "typeToExtend". As a side effect,
-   * calls extend() on that inner class with the given extendedType.
-   *
-   * @param typeToExtend the name of an inner class, with the name of the correct outer class before
-   *     it (dot-separated)
-   * @param extendedType the name of the type that ought to be extended
-   * @return true iff there is a matching inner class that was extended
-   */
-  public boolean extendInnerClass(String typeToExtend, String extendedType) {
-    if (innerClasses == null) {
-      return false;
-    }
-    String outerName = typeToExtend.substring(0, typeToExtend.indexOf('.'));
-    if (!outerName.equals(this.className)) {
-      return false;
-    }
-    String innerName = typeToExtend.substring(typeToExtend.indexOf('.') + 1);
-    for (UnsolvedClassOrInterface unsolvedInnerClass : innerClasses) {
-      if (unsolvedInnerClass.getClassName().equals(innerName)) {
-        unsolvedInnerClass.extend(extendedType);
-        return true;
-      }
-    }
-    return false;
-  }
-
-=======
->>>>>>> 8badc5bc
   /**
    * This class' constructor should be used for creating inner classes. Frankly, this design is a
    * mess (sorry) - controlling whether this is an inner class via inheritance is probably bad.
@@ -320,6 +290,48 @@
    */
   public void extend(String className) {
     this.extendsClause = "extends " + className;
+  }
+
+  /**
+   * Attempts to add an extends clause to this class or (recursively) to one of its inner classes.
+   * An extends clause will only be added if the name of this class matches the target type name.
+   * The name of the class in the extends clause is extendsName.
+   *
+   * @param targetTypeName the name of the class to be extended. This may be a fully-qualified name,
+   *     a simple name, or a dot-separated identifier.
+   * @param extendsName the name of the class to extend. Always fully-qualified.
+   * @param visitor the current visitor state
+   * @return true if an extends clause was added, false otherwise
+   */
+  public boolean extend(String targetTypeName, String extendsName, UnsolvedSymbolVisitor visitor) {
+    if (targetTypeName.equals(this.getQualifiedClassName())
+        || targetTypeName.equals(this.getClassName())) {
+      // Special case: if the type to extend is "Annotation", then change the
+      // target class to an @interface declaration.
+      if ("Annotation".equals(extendsName)
+          || "java.lang.annotation.Annotation".equals(extendsName)) {
+        setIsAnAnnotationToTrue();
+      } else {
+        if (!UnsolvedSymbolVisitor.isAClassPath(extendsName)) {
+          extendsName = visitor.getPackageFromClassName(extendsName) + "." + extendsName;
+        }
+        extend(extendsName);
+      }
+      return true;
+    }
+    if (innerClasses == null || targetTypeName.indexOf('.') == -1) {
+      return false;
+    }
+    String outerName = targetTypeName.substring(0, targetTypeName.indexOf('.'));
+    if (!outerName.equals(this.className)) {
+      return false;
+    }
+    String innerName = targetTypeName.substring(targetTypeName.indexOf('.') + 1);
+    boolean result = false;
+    for (UnsolvedClassOrInterface unsolvedInnerClass : innerClasses) {
+      result |= unsolvedInnerClass.extend(innerName, extendsName, visitor);
+    }
+    return result;
   }
 
   /**
