package org.checkerframework.specimin;

import com.google.common.base.Splitter;
import java.util.HashSet;
import java.util.Iterator;
import java.util.LinkedHashSet;
import java.util.List;
import java.util.Objects;
import java.util.Set;
import org.checkerframework.checker.nullness.qual.Nullable;
import org.checkerframework.checker.signature.qual.ClassGetSimpleName;

/**
 * An UnsolvedClassOrInterface instance is a representation of a class or an interface that can not
 * be solved by SymbolSolver. The reason is that the class file is not in the root directory.
 */
public class UnsolvedClassOrInterface {
  /**
   * Set of methods belongs to the class. Must be a linked set to ensure deterministic iteration
   * order when writing files synthetic classes.
   */
  private final LinkedHashSet<UnsolvedMethod> methods;

  /** The name of the class */
  private final @ClassGetSimpleName String className;

  /**
   * The fields of this class. Must be a linked set to ensure deterministic iteration order when
   * writing files for synthetic classes.
   */
  private final LinkedHashSet<String> classFields;

  /**
   * The name of the package of the class. We rely on the import statements from the source codes to
   * guess the package name.
   */
  private final String packageName;

  /** This field records the number of type variables for this class */
  private int numberOfTypeVariables = 0;

  /** The field records the extends/implements clauses, if one exists. */
  private @Nullable String extendsClause;

  /** This field records if the class is an interface */
  private final boolean isAnInterface;

  /**
   * Create an instance of UnsolvedClass. This constructor correctly splits apart the class name and
   * any generics attached to it.
   *
   * @param className the name of the class, possibly followed by a set of type arguments
   * @param packageName the name of the package
   */
  public UnsolvedClassOrInterface(String className, String packageName) {
    this(className, packageName, false);
  }

  /**
   * Create an instance of UnsolvedClass
   *
   * @param className the simple name of the class, possibly followed by a set of type arguments
   * @param packageName the name of the package
   * @param isException does the class represents an exception?
   */
  public UnsolvedClassOrInterface(String className, String packageName, boolean isException) {
    this(className, packageName, isException, false);
  }

  /**
   * Create an instance of an unsolved interface or unsolved class.
   *
   * @param className the simple name of the interface, possibly followed by a set of type arguments
   * @param packageName the name of the package
   * @param isException does the interface represents an exception?
   * @param isAnInterface check whether this is an interface or a class
   */
  public UnsolvedClassOrInterface(
      String className, String packageName, boolean isException, boolean isAnInterface) {
    if (className.contains("<")) {
      @SuppressWarnings("signature") // removing the <> makes this a true simple name
      @ClassGetSimpleName String classNameWithoutAngleBrackets = className.substring(0, className.indexOf('<'));
      this.className = classNameWithoutAngleBrackets;
    } else {
      @SuppressWarnings("signature") // no angle brackets means this is a true simple name
      @ClassGetSimpleName String classNameWithoutAngleBrackets = className;
      this.className = classNameWithoutAngleBrackets;
    }
    this.methods = new LinkedHashSet<>();
    this.packageName = packageName;
    this.classFields = new LinkedHashSet<>();
    if (isException) {
      this.extendsClause = " extends Exception";
    }
    this.isAnInterface = isAnInterface;
  }

  /**
   * Returns the value of isAnInterface.
   *
   * @return return true if the current UnsolvedClassOrInterface instance represents an interface.
   */
  public boolean isAnInterface() {
    return isAnInterface;
  }

  /**
   * Get the list of methods from this synthetic class
   *
   * @return the list of methods
   */
  public Set<UnsolvedMethod> getMethods() {
    return methods;
  }

  /**
   * Get the name of this class (note: without any generic type variables).
   *
   * @return the name of the class
   */
  public @ClassGetSimpleName String getClassName() {
    return className;
  }

  /**
   * Return the qualified name of this class.
   *
   * @return the qualified name
   */
  public String getQualifiedClassName() {
    return packageName + "." + className;
  }

  /**
   * Get the package where this class belongs to
   *
   * @return the value of packageName
   */
  public String getPackageName() {
    return packageName;
  }

  /**
   * Get the fields of this current class
   *
   * @return classVariables
   */
  public Set<String> getClassFields() {
    return classFields;
  }

  /**
   * Add a method to the class
   *
   * @param method the method to be added
   */
  public void addMethod(UnsolvedMethod method) {
    this.methods.add(method);
  }

  /**
   * Add field declaration to the class. We expect something like "int i" or "String y" instead of
   * just "i" and "y"
   *
   * @param variableExpression the expression of the variables to be added
   */
  public void addFields(String variableExpression) {
    this.classFields.add(variableExpression);
  }

  /**
   * This method sets the number of type variables for the current class
   *
   * @param numberOfTypeVariables number of type variable in this class.
   */
  public void setNumberOfTypeVariables(int numberOfTypeVariables) {
    this.numberOfTypeVariables = numberOfTypeVariables;
  }

  /**
   * This method tells the number of type variables for this class
   *
   * @return the number of type variables
   */
  public int getNumberOfTypeVariables() {
    return this.numberOfTypeVariables;
  }

  /**
   * Adds an extends clause to this class.
   *
   * @param className a fully-qualified class name for the class to be extended
   */
  public void extend(String className) {
<<<<<<< HEAD
    String result = "extends " + className;
    //    if (this.extendsClause != null && !this.extendsClause.equals(result)) {
    //      throw new RuntimeException("cannot add a second extends clause to synthetic class: " +
    // this);
    //    }
    this.extendsClause = result;
=======
    if (this.extendsClause != null) {
      throw new RuntimeException("cannot add a second extends clause to synthetic class: " + this);
    }
    this.extendsClause = " extends " + className;
>>>>>>> 4a81decb
  }

  /**
   * Update the return type of a method. Note: this method is supposed to be used to update
   * synthetic methods, where the return type of each method is distinct.
   *
   * @param currentReturnType the current return type of this method
   * @param desiredReturnType the new return type
   * @return true if a type is successfully updated
   */
  public boolean updateMethodByReturnType(String currentReturnType, String desiredReturnType) {
    boolean successfullyUpdated = false;
    for (UnsolvedMethod method : methods) {
      if (method.getReturnType().equals(currentReturnType)) {
        method.setReturnType(desiredReturnType);
        successfullyUpdated = true;
      }
    }
    return successfullyUpdated;
  }

  /**
   * This method updates the types of fields in this class
   *
   * @param currentType the current type
   * @param correctType the desired type
   * @return true if a type is successfully updated.
   */
  public boolean updateFieldByType(String currentType, String correctType) {
    boolean successfullyUpdated = false;
    Iterator<String> iterator = classFields.iterator();
    Set<String> newFields = new HashSet<>();
    while (iterator.hasNext()) {
      String fieldDeclared = iterator.next();
      String staticKeyword = "";
      String finalKeyword = "";
      // since these are fields in synthetic classes created by UnsolvedSymbolVisitor, if this field
      // is both static and final, the static keyword will be placed before the final keyword.
      if (fieldDeclared.startsWith("static")) {
        fieldDeclared = fieldDeclared.replace("static ", "");
        staticKeyword = "static ";
      }
      if (fieldDeclared.startsWith("final")) {
        fieldDeclared = fieldDeclared.replace("final ", "");
        finalKeyword = "final ";
      }
      List<String> elements = Splitter.on(' ').splitToList(fieldDeclared);
      // fieldExpression is guaranteed to have the form "TYPE FIELD_NAME". Since this field
      // expression is from a synthetic class, there is no annotation involved, so TYPE has no
      // space.
      String fieldType = elements.get(0);
      String fieldName = elements.get(1);
      // endsWith here is important, because the output of javac (i.e., what it prints in the error
      // message, which turns into currentType) is always a simple name, but fields in superclasses
      // are output using FQNs
      if (fieldType.endsWith(currentType)) {
        successfullyUpdated = true;
        iterator.remove();
        newFields.add(
            UnsolvedSymbolVisitor.setInitialValueForVariableDeclaration(
                correctType, staticKeyword + finalKeyword + correctType + " " + fieldName));
      }
    }

    for (String field : newFields) {
      classFields.add(field);
    }
    return successfullyUpdated;
  }

  @Override
  public boolean equals(@Nullable Object other) {
    if (!(other instanceof UnsolvedClassOrInterface)) {
      return false;
    }
    UnsolvedClassOrInterface otherClass = (UnsolvedClassOrInterface) other;
    // Note: an UnsovledClass cannot represent an anonymous class
    // (each UnsovledClass corresponds to a source file), so this
    // check is sufficient for equality (it is checking the canonical name).
    return otherClass.className.equals(this.className)
        && otherClass.packageName.equals(this.packageName);
  }

  @Override
  public int hashCode() {
    return Objects.hash(className, packageName);
  }

  /**
   * Return the content of the class as a compilable Java file.
   *
   * @return the content of the class
   */
  @Override
  public String toString() {
    StringBuilder sb = new StringBuilder();
    sb.append("package ").append(packageName).append(";\n");
    if (isAnInterface) {
      // For synthetic interfaces created for lambdas only.
      if (methods.size() == 1
          && (className.startsWith("SyntheticFunction")
              || className.startsWith("SyntheticConsumer"))) {
        sb.append("@FunctionalInterface\n");
      }
      sb.append("public interface ").append(className).append(getTypeVariablesAsString());
    } else {
      sb.append("public class ").append(className).append(getTypeVariablesAsString());
    }
    if (extendsClause != null) {
      sb.append(" " + extendsClause);
    }
    sb.append(" {\n");
    for (String variableDeclarations : classFields) {
      sb.append("    " + "public " + variableDeclarations + ";\n");
    }
    for (UnsolvedMethod method : methods) {
      sb.append(method.toString());
    }
    sb.append("}\n");
    return sb.toString();
  }

  /**
   * Return a synthetic representation for type variables of the current class.
   *
   * @return the synthetic representation for type variables
   */
  public String getTypeVariablesAsString() {
    if (numberOfTypeVariables == 0) {
      return "";
    }
    StringBuilder result = new StringBuilder();
    // if class A has three type variables, the expression will be A<T, T1, T2>
    result.append("<");
    getTypeVariablesImpl(result);
    result.append(">");
    return result.toString();
  }

  /**
   * Return a synthetic representation for type variables of the current class, without surrounding
   * angle brackets.
   *
   * @return the synthetic representation for type variables
   */
  public String getTypeVariablesAsStringWithoutBrackets() {
    if (numberOfTypeVariables == 0) {
      return "";
    }
    StringBuilder result = new StringBuilder();
    getTypeVariablesImpl(result);
    return result.toString();
  }

  /**
   * Helper method for {@link #getTypeVariablesAsStringWithoutBrackets} and {@link
   * #getTypeVariablesAsString()}.
   *
   * @param result a string builder. Will be side-effected.
   */
  private void getTypeVariablesImpl(StringBuilder result) {
    for (int i = 0; i < numberOfTypeVariables; i++) {
      String typeExpression = "T" + ((i > 0) ? i : "");
      result.append(typeExpression).append(", ");
    }
    result.delete(result.length() - 2, result.length());
  }
}<|MERGE_RESOLUTION|>--- conflicted
+++ resolved
@@ -192,19 +192,7 @@
    * @param className a fully-qualified class name for the class to be extended
    */
   public void extend(String className) {
-<<<<<<< HEAD
-    String result = "extends " + className;
-    //    if (this.extendsClause != null && !this.extendsClause.equals(result)) {
-    //      throw new RuntimeException("cannot add a second extends clause to synthetic class: " +
-    // this);
-    //    }
-    this.extendsClause = result;
-=======
-    if (this.extendsClause != null) {
-      throw new RuntimeException("cannot add a second extends clause to synthetic class: " + this);
-    }
-    this.extendsClause = " extends " + className;
->>>>>>> 4a81decb
+    this.extendsClause = "extends " + className;
   }
 
   /**
