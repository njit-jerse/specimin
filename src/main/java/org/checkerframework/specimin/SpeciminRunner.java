package org.checkerframework.specimin;

import com.github.javaparser.ParseProblemException;
import com.github.javaparser.ParserConfiguration;
import com.github.javaparser.StaticJavaParser;
import com.github.javaparser.ast.CompilationUnit;
import com.github.javaparser.ast.ImportDeclaration;
import com.github.javaparser.ast.Node;
import com.github.javaparser.ast.PackageDeclaration;
import com.github.javaparser.ast.body.ClassOrInterfaceDeclaration;
import com.github.javaparser.ast.body.EnumDeclaration;
import com.github.javaparser.ast.comments.Comment;
import com.github.javaparser.symbolsolver.JavaSymbolSolver;
import com.github.javaparser.symbolsolver.resolution.typesolvers.CombinedTypeSolver;
import com.github.javaparser.symbolsolver.resolution.typesolvers.JarTypeSolver;
import com.github.javaparser.symbolsolver.resolution.typesolvers.JavaParserTypeSolver;
import com.github.javaparser.utils.SourceRoot;
import java.io.File;
import java.io.IOException;
import java.io.PrintWriter;
import java.nio.charset.StandardCharsets;
import java.nio.file.Files;
import java.nio.file.Path;
import java.nio.file.Paths;
import java.util.ArrayList;
import java.util.HashMap;
import java.util.HashSet;
import java.util.List;
import java.util.Map;
import java.util.Map.Entry;
import java.util.Set;
import java.util.stream.Collectors;
import java.util.stream.Stream;
import joptsimple.OptionParser;
import joptsimple.OptionSet;
import joptsimple.OptionSpec;
import org.apache.commons.io.FileUtils;
import org.checkerframework.checker.signature.qual.ClassGetSimpleName;
import org.checkerframework.checker.signature.qual.FullyQualifiedName;
import org.jetbrains.java.decompiler.main.decompiler.ConsoleDecompiler;

/** This class is the main runner for Specimin. Use its main() method to start Specimin. */
public class SpeciminRunner {

  /**
   * The main entry point for Specimin.
   *
   * @param args the arguments to Specimin
   * @throws IOException if there is an exception
   */
  public static void main(String... args) throws IOException {
    OptionParser optionParser = new OptionParser();
    // This option is the root of the source directory of the target files. It is used
    // for symbol resolution from source code and to organize the output directory.
    OptionSpec<String> rootOption = optionParser.accepts("root").withRequiredArg();

    var jar = optionParser.accepts("jarPath").withOptionalArg().ofType(String.class);

    // This option is the relative paths to the target file(s) - the .java file(s) containing
    // target method(s) - from the root.
    OptionSpec<String> targetFilesOption = optionParser.accepts("targetFile").withRequiredArg();

    // This option is the target methods, specified in the format
    // class.fully.qualified.Name#methodName(Param1Type, Param2Type, ...)
    OptionSpec<String> targetMethodsOption = optionParser.accepts("targetMethod").withRequiredArg();

    // This option is the target fields, specified in the format
    // class.fully.qualified.Name#fieldName
    OptionSpec<String> targetFieldsOptions = optionParser.accepts("targetField").withRequiredArg();

    // The directory in which to output the results.
    OptionSpec<String> outputDirectoryOption =
        optionParser.accepts("outputDirectory").withRequiredArg();

    OptionSet options = optionParser.parse(args);

    String jarDirectory = options.valueOf(jar);
    List<String> jarFiles = new ArrayList<>();
    if (jarDirectory != null) {
      jarFiles = getJarFiles(jarDirectory);
    }

    performMinimization(
        options.valueOf(rootOption),
        options.valuesOf(targetFilesOption),
        jarFiles,
        options.valuesOf(targetMethodsOption),
        options.valuesOf(targetFieldsOptions),
        options.valueOf(outputDirectoryOption));
  }

  /**
   * This method acts as an API for users who want to incorporate Specimin as a library into their
   * projects. It offers an easy way to do the minimization job without needing to directly call
   * Specimin's main method.
   *
   * @param root The root directory of the input files.
   * @param targetFiles A list of files that contain the target methods.
   * @param jarPaths Paths to relevant JAR files.
   * @param targetMethodNames A set of target method names to be preserved.
   * @param targetFieldNames A set of target field names to be preserved.
   * @param outputDirectory The directory for the output.
   * @throws IOException if there is an exception
   */
  public static void performMinimization(
      String root,
      List<String> targetFiles,
      List<String> jarPaths,
      List<String> targetMethodNames,
      List<String> targetFieldNames,
      String outputDirectory)
      throws IOException {
    // The set of path of files that have been created by Specimin. We must be careful to delete all
    // those files in the end, because otherwise they can pollute the input directory. To do that,
    // we need to register a shutdown hook with the JVM.
    Set<Path> createdClass = new HashSet<>();
    Runtime.getRuntime()
        .addShutdownHook(
            new Thread() {
              @Override
              public void run() {
                deleteFiles(createdClass);
              }
            });

    performMinimizationImpl(
        root,
        targetFiles,
        jarPaths,
        targetMethodNames,
        targetFieldNames,
        outputDirectory,
        createdClass);
  }

  /**
   * Helper method for performMinimization. The logic of performMinimization is here;
   * performMinimization itself wraps this in a try-finally to ensure that all created files are
   * cleaned up properly in the event of a crash or interrupt.
   *
   * @param root The root directory of the input files.
   * @param targetFiles A list of files that contain the target methods.
   * @param jarPaths Paths to relevant JAR files.
   * @param targetMethodNames A set of target method names to be preserved.
   * @param targetFieldNames A set of target field names to be preserved.
   * @param outputDirectory The directory for the output.
   * @throws IOException if there is an exception
   */
  private static void performMinimizationImpl(
      String root,
      List<String> targetFiles,
      List<String> jarPaths,
      List<String> targetMethodNames,
      List<String> targetFieldNames,
      String outputDirectory,
      Set<Path> createdClass)
      throws IOException {
    // To facilitate string manipulation in subsequent methods, ensure that 'root' ends with a
    // trailing slash.
    if (!root.endsWith("/")) {
      root = root + "/";
    }

    updateStaticSolver(root, jarPaths);

    // Keys are paths to files, values are parsed ASTs
    Map<String, CompilationUnit> parsedTargetFiles = new HashMap<>();
    for (String targetFile : targetFiles) {
      parsedTargetFiles.put(targetFile, parseJavaFile(root, targetFile));
    }

    if (!jarPaths.isEmpty()) {
      List<String> argsToDecompile = new ArrayList<>();
      argsToDecompile.add("--silent");
      argsToDecompile.addAll(jarPaths);
      argsToDecompile.add(root);
      ConsoleDecompiler.main(argsToDecompile.toArray(new String[0]));
      // delete unneccessary legal files
      try {
        FileUtils.deleteDirectory(new File(root + "META-INF"));
      } catch (IOException ex) {
        // Following decompilation, Windows raises an IOException because the files are still
        // being used (by what?), so we should defer deletion until the end
        for (File legalFile :
            FileUtils.listFiles(new File(root + "META-INF"), new String[] {}, true)) {
          createdClass.add(legalFile.toPath());
        }
      }
    }

    // the set of Java classes in the original codebase mapped with their corresponding Java files.
    Map<String, Path> existingClassesToFilePath = new HashMap<>();
    // This map connects the fully-qualified names of non-primary classes with the fully-qualified
    // names of their corresponding primary classes. A primary
    // class is a class that has the same name as the Java file where the class is declared.
    Map<String, String> nonPrimaryClassesToPrimaryClass = new HashMap<>();
    SourceRoot sourceRoot = new SourceRoot(Path.of(root));
    sourceRoot.tryToParse();
    for (CompilationUnit compilationUnit : sourceRoot.getCompilationUnits()) {
      Path pathOfCurrentJavaFile =
          compilationUnit.getStorage().get().getPath().toAbsolutePath().normalize();
      String primaryTypeQualifiedName = "";
      if (compilationUnit.getPrimaryType().isPresent()) {
        // the get() is safe because primary type here is definitely not a local declaration,
        // which does not have a fully-qualified name.
        primaryTypeQualifiedName =
            compilationUnit.getPrimaryType().get().getFullyQualifiedName().get();
      }
      for (ClassOrInterfaceDeclaration declaredClass :
          compilationUnit.findAll(ClassOrInterfaceDeclaration.class)) {
        if (declaredClass.getFullyQualifiedName().isPresent()) {
          String declaredClassQualifiedName =
              declaredClass.getFullyQualifiedName().get().toString();
          existingClassesToFilePath.put(declaredClassQualifiedName, pathOfCurrentJavaFile);
          // which means this class is not a primary class, and there is a primary class.
          if (!"".equals(primaryTypeQualifiedName)
              && !declaredClassQualifiedName.equals(primaryTypeQualifiedName)) {
            nonPrimaryClassesToPrimaryClass.put(
                declaredClassQualifiedName, primaryTypeQualifiedName);
          }
        }
      }
      for (EnumDeclaration enumDeclaration : compilationUnit.findAll(EnumDeclaration.class)) {
        existingClassesToFilePath.put(
            enumDeclaration.getFullyQualifiedName().get(), pathOfCurrentJavaFile);
      }
    }
    UnsolvedSymbolVisitor addMissingClass =
        new UnsolvedSymbolVisitor(
            root,
            existingClassesToFilePath,
            new HashSet<>(targetMethodNames),
            new HashSet<>(targetFieldNames));
    addMissingClass.setClassesFromJar(jarPaths);

    Map<String, String> typesToChange = new HashMap<>();
    Map<String, String> classAndUnresolvedInterface = new HashMap<>();

    // This is a defense against infinite loop bugs. The idea is this:
    // if we encounter the same set of outputs three times, that's a good indication
    // that we're in an infinite loop. But, we sometimes encounter the same set
    // of outputs *twice* during normal operation (because some symbol needs to be
    // solved). So, we track all previous iterations, and if we ever see the same
    // outputs we set "problematicIteration" to that one. If we see that output again,
    // we break the loop below early.
    Set<UnsolvedSymbolVisitorProgress> previousIterations = new HashSet<>();
    UnsolvedSymbolVisitorProgress problematicIteration = null;

    while (addMissingClass.gettingException()) {
      addMissingClass.setExceptionToFalse();
      for (CompilationUnit cu : parsedTargetFiles.values()) {
        addMissingClass.setImportStatement(cu.getImports());
        // it's important to make sure that getDeclarations and addMissingClass will visit the same
        // file for each execution of the loop
        FieldDeclarationsVisitor getDeclarations = new FieldDeclarationsVisitor();
        cu.accept(getDeclarations, null);
        addMissingClass.setFieldNameToClassNameMap(getDeclarations.getFieldAndItsClass());
        cu.accept(addMissingClass, null);
      }
      addMissingClass.updateSyntheticSourceCode();
      createdClass.addAll(addMissingClass.getCreatedClass());
      // since the root directory is updated, we need to update the SymbolSolver
      updateStaticSolver(root, jarPaths);
      parsedTargetFiles = new HashMap<>();
      for (String targetFile : targetFiles) {
        parsedTargetFiles.put(targetFile, parseJavaFile(root, targetFile));
      }
      for (String targetFile : addMissingClass.getAddedTargetFiles()) {
        try {
          parsedTargetFiles.put(targetFile, parseJavaFile(root, targetFile));
        } catch (ParseProblemException e) {
          // These parsing codes cause crashes in the CI. Those crashes can't be reproduced locally.
          // Not sure if something is wrong with VineFlower or Specimin CI. Hence we keep these
          // lines as tech debt.
          // TODO: Figure out why the CI is crashing.
          continue;
        }
      }
      UnsolvedSymbolVisitorProgress workDoneAfterIteration =
          new UnsolvedSymbolVisitorProgress(
              addMissingClass.getPotentialUsedMembers(),
              addMissingClass.getAddedTargetFiles(),
              addMissingClass.getSyntheticClassesAsAStringSet());

      // Infinite loop protection.
      boolean gettingStuck = previousIterations.contains(workDoneAfterIteration);
      if (gettingStuck) {
        if (problematicIteration == null) {
          problematicIteration = workDoneAfterIteration;
        } else if (workDoneAfterIteration.equals(problematicIteration)) {
          // This is the third time that we've made no changes, so we're probably
          // in an infinite loop.
          break;
        }
      } else { // not getting stuck
        if (problematicIteration != null && !problematicIteration.equals(workDoneAfterIteration)) {
          // unset problematicIteration
          problematicIteration = null;
        }
      }
      previousIterations.add(workDoneAfterIteration);

      if (gettingStuck || !addMissingClass.gettingException()) {
        // Three possible cases here:
        // 1: addMissingClass has finished its iteration.
        // 2: addMissingClass is stuck for some unknown reasons.
        // 3: addMissingClass is stuck due to type mismatches, in which the JavaTypeCorrect call
        // below should solve it. In this case (only), we should trigger another round
        // of iteration of the unsolved symbol visitor, since JavaTypeCorrect may have caused
        // some new symbols to be unsolved.

        // update the synthetic types by using error messages from javac.
        GetTypesFullNameVisitor getTypesFullNameVisitor = new GetTypesFullNameVisitor();
        for (CompilationUnit cu : parsedTargetFiles.values()) {
          cu.accept(getTypesFullNameVisitor, null);
        }
        Map<String, Set<String>> filesAndAssociatedTypes =
            getTypesFullNameVisitor.getFileAndAssociatedTypes();
        // correct the types of all related files before adding them to parsedTargetFiles
        JavaTypeCorrect typeCorrecter =
            new JavaTypeCorrect(root, new HashSet<>(targetFiles), filesAndAssociatedTypes);
        typeCorrecter.correctTypesForAllFiles();
        typesToChange = typeCorrecter.getTypeToChange();
        classAndUnresolvedInterface = typeCorrecter.getClassAndUnresolvedInterface();
        boolean changeAtLeastOneType = addMissingClass.updateTypes(typesToChange);
        boolean extendAtLeastOneType =
            addMissingClass.updateTypesWithExtends(typeCorrecter.getExtendedTypes());
        boolean atLeastOneTypeIsUpdated = changeAtLeastOneType || extendAtLeastOneType;

        // this is case 2. We will stop addMissingClass. In the next phase,
        // TargetMethodFinderVisitor will give us a meaningful exception message regarding which
        // element in the input is not solvable.
        if (!atLeastOneTypeIsUpdated && gettingStuck) {
          break;
        } else if (atLeastOneTypeIsUpdated) {
          // this is case 3: ensure that unsolved symbol solver is called at least once, to force us
          // to reach a correct fixpoint
          addMissingClass.gotException();
          continue;
        }

        // in order for the newly updated files to be considered when solving symbols, we need to
        // update the type solver and the map of parsed target files.
        updateStaticSolver(root, jarPaths);
      }
    }

<<<<<<< HEAD
    UnsolvedAnnotationRemoverVisitor annoRemover = new UnsolvedAnnotationRemoverVisitor(jarPaths);
    for (CompilationUnit cu : parsedTargetFiles.values()) {
      cu.accept(annoRemover, null);
    }

    EnumVisitor enumVisitor = new EnumVisitor(addMissingClass);
=======
    EnumVisitor enumVisitor = new EnumVisitor(targetMethodNames);
>>>>>>> 015f04f0
    for (CompilationUnit cu : parsedTargetFiles.values()) {
      cu.accept(enumVisitor, null);
    }

    // Use a two-phase approach: the first phase finds the target(s) and records
    // what specifications they use, and the second phase takes that information
    // and removes all non-used code.

    TargetMethodFinderVisitor finder =
        new TargetMethodFinderVisitor(enumVisitor, nonPrimaryClassesToPrimaryClass);

    for (CompilationUnit cu : parsedTargetFiles.values()) {
      cu.accept(finder, null);
    }

    Map<String, Set<String>> unfoundMethods = finder.getUnfoundMethods();
    if (!unfoundMethods.isEmpty()) {
      throw new RuntimeException(
          "Specimin could not locate the following target methods in the target files:\n"
              + unfoundMethodsTable(unfoundMethods));
    }
    SolveMethodOverridingVisitor solveMethodOverridingVisitor =
        new SolveMethodOverridingVisitor(finder);
    for (CompilationUnit cu : parsedTargetFiles.values()) {
      cu.accept(solveMethodOverridingVisitor, null);
    }

    Set<String> relatedClass = new HashSet<>(parsedTargetFiles.keySet());
    // add all files related to the targeted methods
    for (String classFullName : solveMethodOverridingVisitor.getUsedTypeElements()) {
      String directoryOfFile = classFullName.replace(".", "/") + ".java";
      File thisFile = new File(root + directoryOfFile);
      // classes from JDK are automatically on the classpath, so UnsolvedSymbolVisitor will not
      // create synthetic files for them
      if (thisFile.exists()) {
        relatedClass.add(directoryOfFile);
      }
    }

    for (String directory : relatedClass) {
      // directories already in parsedTargetFiles are original files in the root directory, we are
      // not supposed to update them.
      if (!parsedTargetFiles.containsKey(directory)) {
        try {
          parsedTargetFiles.put(directory, parseJavaFile(root, directory));
        } catch (ParseProblemException e) {
          // TODO: Figure out why the CI is crashing.
          continue;
        }
      }
    }
    Set<String> classToFindInheritance = solveMethodOverridingVisitor.getUsedTypeElements();
    Set<String> totalSetOfAddedInheritedClasses = classToFindInheritance;
    InheritancePreserveVisitor inheritancePreserve;
    while (!classToFindInheritance.isEmpty()) {
      inheritancePreserve = new InheritancePreserveVisitor(classToFindInheritance);
      for (CompilationUnit cu : parsedTargetFiles.values()) {
        cu.accept(inheritancePreserve, null);
      }
      for (String targetFile : inheritancePreserve.getAddedClasses()) {
        String directoryOfFile = targetFile.replace(".", "/") + ".java";
        File thisFile = new File(root + directoryOfFile);
        if (thisFile.exists()) {
          try {
            parsedTargetFiles.put(directoryOfFile, parseJavaFile(root, directoryOfFile));
          } catch (ParseProblemException e) {
            // TODO: Figure out why the CI is crashing.
            continue;
          }
        }
      }
      classToFindInheritance = inheritancePreserve.getAddedClasses();
      totalSetOfAddedInheritedClasses.addAll(classToFindInheritance);
      inheritancePreserve.emptyAddedClasses();
    }

    solveMethodOverridingVisitor.getUsedTypeElements().addAll(totalSetOfAddedInheritedClasses);

<<<<<<< HEAD
    // remove the unsolved annotations in the newly added files.
    for (CompilationUnit cu : parsedTargetFiles.values()) {
      cu.accept(annoRemover, null);
    }

    solveMethodOverridingVisitor
        .getUsedTypeElements()
        .addAll(annoRemover.getSolvedAnnotationFullName());

=======
>>>>>>> 015f04f0
    MustImplementMethodsVisitor mustImplementMethodsVisitor =
        new MustImplementMethodsVisitor(solveMethodOverridingVisitor);

    for (CompilationUnit cu : parsedTargetFiles.values()) {
      cu.accept(mustImplementMethodsVisitor, null);
    }

    // This is safe to run after MustImplementMethodsVisitor because
    // annotations do not inherit
    processAnnotationTypes(mustImplementMethodsVisitor, root, parsedTargetFiles);

    // Remove the unsolved annotations (and @Override) in all files.
    UnsolvedAnnotationRemoverVisitor annoRemover = new UnsolvedAnnotationRemoverVisitor(jarPaths);
    for (CompilationUnit cu : parsedTargetFiles.values()) {
      cu.accept(annoRemover, null);
    }

    PrunerVisitor methodPruner =
        new PrunerVisitor(
            mustImplementMethodsVisitor,
            finder.getResolvedYetStuckMethodCall(),
            classAndUnresolvedInterface);

    for (CompilationUnit cu : parsedTargetFiles.values()) {
      cu.accept(methodPruner, null);
    }

    // cache to avoid called Files.createDirectories repeatedly with the same arguments
    Set<Path> createdDirectories = new HashSet<>();

    for (Entry<String, CompilationUnit> target : parsedTargetFiles.entrySet()) {
      // ignore classes from the Java package.
      if (target.getKey().startsWith("java/")) {
        continue;
      }
      // If a compilation output's entire body has been removed and the related class is not used by
      // the target methods, do not output it.
      if (isEmptyCompilationUnit(target.getValue())) {
        // target key will have this form: "path/of/package/ClassName.java"
        String classFullyQualifiedName = getFullyQualifiedClassName(target.getKey());
        @SuppressWarnings("signature") // since it's the last element of a fully qualified path
        @ClassGetSimpleName String simpleName =
            classFullyQualifiedName.substring(classFullyQualifiedName.lastIndexOf(".") + 1);
        // If this condition is true, this class is a synthetic class initially created to be a
        // return type of some synthetic methods, but later javac has found the correct return type
        // for that method.
        if (typesToChange.containsKey(simpleName)) {
          continue;
        }
        if (!finder.getUsedTypeElements().contains(classFullyQualifiedName)) {
          continue;
        }
      }
      Path targetOutputPath = Path.of(outputDirectory, target.getKey());
      // Create any parts of the directory structure that don't already exist.
      Path dirContainingOutputFile = targetOutputPath.getParent();
      // This null test is very defensive and might not be required? I think getParent can
      // only return null if its input was a single element path, which targetOutputPath
      // should not be unless the user made an error.
      if (dirContainingOutputFile != null
          && !createdDirectories.contains(dirContainingOutputFile)) {
        Files.createDirectories(dirContainingOutputFile);
        createdDirectories.add(dirContainingOutputFile);
      }
      // Write the string representation of CompilationUnit to the file
      try {
        PrintWriter writer = new PrintWriter(targetOutputPath.toFile(), StandardCharsets.UTF_8);
        writer.print(getCompilationUnitWithCommentsTrimmed(target.getValue()));
        writer.close();
      } catch (IOException e) {
        System.out.println("failed to write output file " + targetOutputPath);
        System.out.println("with error: " + e);
      }
    }
    createdClass.addAll(getPathsFromJarPaths(root, jarPaths));
  }

  /**
   * Fully solve all annotations by processing all annotations, annotation parameters, and their
   * types. This method also removes any annotations which are not fully solvable and includes all
   * necessary files in Specimin's output.
   *
   * @param last The last SpeciminStateVisitor to run
   * @param root The root directory
   * @param parsedTargetFiles A map of file names to parsed CompilationUnits
   */
  private static SpeciminStateVisitor processAnnotationTypes(
      SpeciminStateVisitor last, String root, Map<String, CompilationUnit> parsedTargetFiles)
      throws IOException {
    AnnotationParameterTypesVisitor annotationParameterTypesVisitor =
        new AnnotationParameterTypesVisitor(last);

    Set<String> relatedClass = new HashSet<>(parsedTargetFiles.keySet());
    Set<CompilationUnit> compilationUnitsToSolveAnnotations =
        new HashSet<>(parsedTargetFiles.values());

    while (!compilationUnitsToSolveAnnotations.isEmpty()) {
      for (CompilationUnit cu : compilationUnitsToSolveAnnotations) {
        cu.accept(annotationParameterTypesVisitor, null);
      }

      // add all files related to the target annotations
      for (String annoFullName : annotationParameterTypesVisitor.getClassesToAdd()) {
        String directoryOfFile = annoFullName.replace(".", "/") + ".java";
        File thisFile = new File(root + directoryOfFile);
        // classes from JDK are automatically on the classpath, so UnsolvedSymbolVisitor will not
        // create synthetic files for them
        if (thisFile.exists()) {
          relatedClass.add(directoryOfFile);
        }
      }

      compilationUnitsToSolveAnnotations.clear();

      for (String directory : relatedClass) {
        // directories already in parsedTargetFiles are original files in the root directory, we are
        // not supposed to update them.
        if (!parsedTargetFiles.containsKey(directory)) {
          try {
            // We need to continue solving annotations and parameters in newly added annotation
            // files
            CompilationUnit parsed = parseJavaFile(root, directory);
            parsedTargetFiles.put(directory, parsed);
            compilationUnitsToSolveAnnotations.add(parsed);
          } catch (ParseProblemException e) {
            // TODO: Figure out why the CI is crashing.
            continue;
          }
        }
      }

      annotationParameterTypesVisitor
          .getUsedTypeElements()
          .addAll(annotationParameterTypesVisitor.getClassesToAdd());
      annotationParameterTypesVisitor.getClassesToAdd().clear();
    }
    return annotationParameterTypesVisitor;
  }

  /**
   * Helper method to create a human-readable table of the unfound methods and each method in the
   * same class that was considered.
   *
   * @param unfoundMethods the unfound methods and the methods that were considered
   * @return a human-readable string representation
   */
  private static String unfoundMethodsTable(Map<String, Set<String>> unfoundMethods) {
    StringBuilder sb = new StringBuilder();
    for (String unfoundMethod : unfoundMethods.keySet()) {
      sb.append("* ")
          .append(unfoundMethod)
          .append("\n  Considered these methods from the same class:\n");
      for (String consideredMethod : unfoundMethods.get(unfoundMethod)) {
        sb.append("    * ").append(consideredMethod).append("\n");
      }
    }
    return sb.toString();
  }

  /**
   * Update the static solver for JavaParser.
   *
   * @param root the root directory of the files to parse.
   * @param jarPaths the list of jar files to be used as input.
   * @throws IOException if something went wrong.
   */
  private static void updateStaticSolver(String root, List<String> jarPaths) throws IOException {
    // Set up the parser's symbol solver, so that we can resolve definitions.
    CombinedTypeSolver typeSolver =
        new CombinedTypeSolver(new JdkTypeSolver(), new JavaParserTypeSolver(new File(root)));
    for (String path : jarPaths) {
      typeSolver.add(new JarTypeSolver(path));
    }
    JavaSymbolSolver symbolSolver = new JavaSymbolSolver(typeSolver);
    StaticJavaParser.getParserConfiguration().setSymbolResolver(symbolSolver);
    StaticJavaParser.getParserConfiguration()
        .setLanguageLevel(ParserConfiguration.LanguageLevel.JAVA_17);
  }

  /**
   * Converts a path to a Java file into the fully-qualified name of the public class in that file,
   * relying on the file's relative path being the same as the package name.
   *
   * @param javaFilePath the path to a .java file, in this form: "path/of/package/ClassName.java".
   *     Note that this path must be rooted at the same directory in which javac could be invoked to
   *     compile the file
   * @return the fully-qualified name of the given class
   */
  @SuppressWarnings("signature") // string manipulation
  private static @FullyQualifiedName String getFullyQualifiedClassName(final String javaFilePath) {
    String result = javaFilePath.replace("/", ".");
    if (!result.endsWith(".java")) {
      throw new RuntimeException("A Java file path does not end with .java: " + result);
    }
    return result.substring(0, result.length() - 5);
  }

  /**
   * Checks whether the given compilation unit contains nothing. Should conservatively return false
   * by default if unsure.
   *
   * @param cu any compilation unit
   * @return true iff this compilation unit is totally empty and can therefore be safely removed
   *     entirely
   */
  private static boolean isEmptyCompilationUnit(CompilationUnit cu) {
    for (Node child : cu.getChildNodes()) {
      if (child instanceof PackageDeclaration
          || child instanceof ImportDeclaration
          || child instanceof Comment) {
        // Package declarations, imports, and comments don't count for the purposes of
        // deciding whether to entirely remove a compilation unit.
      } else if (child instanceof ClassOrInterfaceDeclaration) {
        ClassOrInterfaceDeclaration cdecl =
            ((ClassOrInterfaceDeclaration) child).asClassOrInterfaceDeclaration();
        if (!cdecl.getMembers().isEmpty()) {
          return false;
        }
      } else {
        return false;
      }
    }
    return true;
  }

  /**
   * Use JavaParser to parse a single Java files.
   *
   * @param root the absolute path to the root of the source tree
   * @param path the path of the file to be parsed, relative to the root
   * @return the compilation unit representing the code in the file at the path, or exit with an
   *     error
   */
  private static CompilationUnit parseJavaFile(String root, String path) throws IOException {
    return StaticJavaParser.parse(Path.of(root, path));
  }

  /**
   * Retrieves the paths of Java files that should be created from the list of JAR files.
   *
   * @param outPutDirectory The directory where the Java files will be created.
   * @param jarPaths The set of paths to JAR files.
   * @return A set containing the paths of the Java files to be created.
   * @throws IOException If an I/O error occurs.
   */
  private static Set<Path> getPathsFromJarPaths(String outPutDirectory, List<String> jarPaths)
      throws IOException {
    Set<Path> pathsOfFile = new HashSet<>();
    for (String path : jarPaths) {
      JarTypeSolver jarSolver = new JarTypeSolver(path);
      for (String qualifedClassName : jarSolver.getKnownClasses()) {
        String relativePath = qualifedClassName.replace(".", "/") + ".java";
        String absolutePath = outPutDirectory + relativePath;
        Path filePath = Paths.get(absolutePath);
        if (Files.exists(filePath)) {
          pathsOfFile.add(filePath);
        }
      }
    }
    return pathsOfFile;
  }

  /**
   * This method delete all files from a set of Paths. If a file is the only file in its parent
   * directory, this method will recursively delete the parent directories until it meets a
   * non-empty directory.
   *
   * @param fileList the set of Paths of files to be deleted
   */
  private static void deleteFiles(Set<Path> fileList) {
    for (Path filePath : fileList) {
      try {
        Files.delete(filePath);
        File classFile = new File(filePath.toString().replace(".java", ".class"));
        // since javac might leave some .class files
        if (classFile.exists()) {
          Files.delete(classFile.toPath());
        }
        File parentDir = filePath.toFile().getParentFile();
        if (parentDir != null && parentDir.exists() && parentDir.isDirectory()) {
          String[] fileContained = parentDir.list();
          if (fileContained != null && fileContained.length == 0) {
            // Recursive call to delete the parent directory
            deleteFileFamily(parentDir);
          }
        }
      } catch (Exception e) {
        throw new RuntimeException("Unresolved file path: " + filePath);
      }
    }
  }

  /**
   * Returns a comment-free version of a compilation unit.
   *
   * @param cu A compilation unit possibly containing comments.
   * @return A comment-free version of the compilation unit.
   */
  private static CompilationUnit getCompilationUnitWithCommentsTrimmed(CompilationUnit cu) {
    CompilationUnit cuWithNoComments = cu;
    for (Comment child : cuWithNoComments.getAllComments()) {
      child.remove();
    }
    return cuWithNoComments;
  }

  /**
   * Given a directory, this method will delete that directory and recursively delete the parent
   * directories until it meets a non-empty directory. Be careful when making any changes to this
   * method, as an incorrect conditional statement could result in the deletion of non-empty
   * directories. This method is used to delete the temporary directory created by
   * UnsolvedSymbolVisitor.
   *
   * @param fileDir the directory of the file to be deleted
   */
  private static void deleteFileFamily(File fileDir) {
    fileDir.delete();
    File parentDir = fileDir.getParentFile();
    if (parentDir != null && parentDir.exists() && parentDir.isDirectory()) {
      String[] fileContained = parentDir.list();
      // Be cautious when making any changes to this line, you might actually delete important
      // directories in the project.
      if (fileContained != null && fileContained.length == 0) {
        deleteFileFamily(parentDir);
      }
    }
  }

  /**
   * Given a directory, this method will return all the .jar files stored in the directory.
   *
   * @param directoryPath the directory of the jar files
   */
  private static List<String> getJarFiles(String directoryPath) throws IOException {
    Path jarPath = Path.of(directoryPath);
    try (Stream<Path> stream = Files.walk(jarPath)) {
      return stream
          .filter(path -> Files.isRegularFile(path) && path.toString().endsWith(".jar"))
          .map(path -> path.toString())
          .collect(Collectors.toList());
    } catch (IOException e) {
      throw new RuntimeException(e);
    }
  }
}<|MERGE_RESOLUTION|>--- conflicted
+++ resolved
@@ -345,16 +345,7 @@
       }
     }
 
-<<<<<<< HEAD
-    UnsolvedAnnotationRemoverVisitor annoRemover = new UnsolvedAnnotationRemoverVisitor(jarPaths);
-    for (CompilationUnit cu : parsedTargetFiles.values()) {
-      cu.accept(annoRemover, null);
-    }
-
     EnumVisitor enumVisitor = new EnumVisitor(addMissingClass);
-=======
-    EnumVisitor enumVisitor = new EnumVisitor(targetMethodNames);
->>>>>>> 015f04f0
     for (CompilationUnit cu : parsedTargetFiles.values()) {
       cu.accept(enumVisitor, null);
     }
@@ -433,18 +424,6 @@
 
     solveMethodOverridingVisitor.getUsedTypeElements().addAll(totalSetOfAddedInheritedClasses);
 
-<<<<<<< HEAD
-    // remove the unsolved annotations in the newly added files.
-    for (CompilationUnit cu : parsedTargetFiles.values()) {
-      cu.accept(annoRemover, null);
-    }
-
-    solveMethodOverridingVisitor
-        .getUsedTypeElements()
-        .addAll(annoRemover.getSolvedAnnotationFullName());
-
-=======
->>>>>>> 015f04f0
     MustImplementMethodsVisitor mustImplementMethodsVisitor =
         new MustImplementMethodsVisitor(solveMethodOverridingVisitor);
 
