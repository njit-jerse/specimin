package org.checkerframework.specimin;

import com.github.javaparser.ParseProblemException;
import com.github.javaparser.ParserConfiguration;
import com.github.javaparser.StaticJavaParser;
import com.github.javaparser.ast.CompilationUnit;
import com.github.javaparser.ast.ImportDeclaration;
import com.github.javaparser.ast.Node;
import com.github.javaparser.ast.PackageDeclaration;
import com.github.javaparser.ast.body.ClassOrInterfaceDeclaration;
import com.github.javaparser.ast.body.EnumDeclaration;
import com.github.javaparser.ast.comments.Comment;
import com.github.javaparser.symbolsolver.JavaSymbolSolver;
import com.github.javaparser.symbolsolver.resolution.typesolvers.CombinedTypeSolver;
import com.github.javaparser.symbolsolver.resolution.typesolvers.JarTypeSolver;
import com.github.javaparser.symbolsolver.resolution.typesolvers.JavaParserTypeSolver;
import com.github.javaparser.utils.SourceRoot;
import java.io.File;
import java.io.IOException;
import java.io.PrintWriter;
import java.nio.charset.StandardCharsets;
import java.nio.file.Files;
import java.nio.file.Path;
import java.nio.file.Paths;
import java.util.ArrayList;
import java.util.HashMap;
import java.util.HashSet;
import java.util.List;
import java.util.Map;
import java.util.Map.Entry;
import java.util.Set;
import java.util.stream.Collectors;
import java.util.stream.Stream;
import joptsimple.OptionParser;
import joptsimple.OptionSet;
import joptsimple.OptionSpec;
import org.apache.commons.io.FileUtils;
import org.checkerframework.checker.signature.qual.ClassGetSimpleName;
import org.checkerframework.checker.signature.qual.FullyQualifiedName;
import org.checkerframework.specimin.modularity.ModularityModel;
import org.jetbrains.java.decompiler.main.decompiler.ConsoleDecompiler;

/** This class is the main runner for Specimin. Use its main() method to start Specimin. */
public class SpeciminRunner {

  /**
   * The main entry point for Specimin.
   *
   * @param args the arguments to Specimin
   * @throws IOException if there is an exception
   */
  public static void main(String... args) throws IOException {
    OptionParser optionParser = new OptionParser();
    // This option is the root of the source directory of the target files. It is used
    // for symbol resolution from source code and to organize the output directory.
    OptionSpec<String> rootOption = optionParser.accepts("root").withRequiredArg();

    var jar = optionParser.accepts("jarPath").withOptionalArg().ofType(String.class);

    // This option is the relative paths to the target file(s) - the .java file(s) containing
    // target method(s) - from the root.
    OptionSpec<String> targetFilesOption = optionParser.accepts("targetFile").withRequiredArg();

    // This option is the target methods, specified in the format
    // class.fully.qualified.Name#methodName(Param1Type, Param2Type, ...)
    OptionSpec<String> targetMethodsOption = optionParser.accepts("targetMethod").withRequiredArg();

    // This option is the target fields, specified in the format
    // class.fully.qualified.Name#fieldName
    OptionSpec<String> targetFieldsOptions = optionParser.accepts("targetField").withRequiredArg();

    // This option is to specify the modularity model. By default, the modularity model is
    // the model for the javac type system, which is shared by the Checker Framework.
    // Accepts the arguments: "javac", "cf", "nullaway"
    OptionSpec<String> modularityModelOption =
        optionParser.accepts("modularityModel").withOptionalArg().defaultsTo("cf");

    // The directory in which to output the results.
    OptionSpec<String> outputDirectoryOption =
        optionParser.accepts("outputDirectory").withRequiredArg();

    OptionSet options = optionParser.parse(args);

    String jarDirectory = options.valueOf(jar);
    List<String> jarFiles = new ArrayList<>();
    if (jarDirectory != null) {
      jarFiles = getJarFiles(jarDirectory);
    }

    performMinimization(
        options.valueOf(rootOption),
        options.valuesOf(targetFilesOption),
        jarFiles,
        options.valuesOf(targetMethodsOption),
        options.valuesOf(targetFieldsOptions),
        options.valueOf(outputDirectoryOption),
        options.valueOf(modularityModelOption));
  }

  /**
   * This method acts as an API for users who want to incorporate Specimin as a library into their
   * projects. It offers an easy way to do the minimization job without needing to directly call
   * Specimin's main method.
   *
   * @param root The root directory of the input files.
   * @param targetFiles A list of files that contain the target methods.
   * @param jarPaths Paths to relevant JAR files.
   * @param targetMethodNames A set of target method names to be preserved.
   * @param targetFieldNames A set of target field names to be preserved.
   * @param outputDirectory The directory for the output.
   * @throws IOException if there is an exception
   */
  public static void performMinimization(
      String root,
      List<String> targetFiles,
      List<String> jarPaths,
      List<String> targetMethodNames,
      List<String> targetFieldNames,
      String outputDirectory)
      throws IOException {
    performMinimization(
        root, targetFiles, jarPaths, targetMethodNames, targetFieldNames, outputDirectory, "cf");
  }

  /**
   * This method acts as an API for users who want to incorporate Specimin as a library into their
   * projects. It offers an easy way to do the minimization job without needing to directly call
   * Specimin's main method.
   *
   * @param root The root directory of the input files.
   * @param targetFiles A list of files that contain the target methods.
   * @param jarPaths Paths to relevant JAR files.
   * @param targetMethodNames A set of target method names to be preserved.
   * @param targetFieldNames A set of target field names to be preserved.
   * @param outputDirectory The directory for the output.
   * @param modularityModelCode the modularity model to use
   * @throws IOException if there is an exception
   */
  public static void performMinimization(
      String root,
      List<String> targetFiles,
      List<String> jarPaths,
      List<String> targetMethodNames,
      List<String> targetFieldNames,
      String outputDirectory,
      String modularityModelCode)
      throws IOException {
    // The set of path of files that have been created by Specimin. We must be careful to delete all
    // those files in the end, because otherwise they can pollute the input directory. To do that,
    // we need to register a shutdown hook with the JVM.
    Set<Path> createdClass = new HashSet<>();
    Runtime.getRuntime()
        .addShutdownHook(
            new Thread() {
              @Override
              public void run() {
                deleteFiles(createdClass);
              }
            });

    ModularityModel model = ModularityModel.createModularityModel(modularityModelCode);

    performMinimizationImpl(
        root,
        targetFiles,
        jarPaths,
        targetMethodNames,
        targetFieldNames,
        outputDirectory,
        model,
        createdClass);
  }

  /**
   * Helper method for performMinimization. The logic of performMinimization is here;
   * performMinimization itself wraps this in a try-finally to ensure that all created files are
   * cleaned up properly in the event of a crash or interrupt.
   *
   * @param root The root directory of the input files.
   * @param targetFiles A list of files that contain the target methods.
   * @param jarPaths Paths to relevant JAR files.
   * @param targetMethodNames A set of target method names to be preserved.
   * @param targetFieldNames A set of target field names to be preserved.
   * @param outputDirectory The directory for the output.
   * @param modularityModel the modularity model
   * @throws IOException if there is an exception
   */
  private static void performMinimizationImpl(
      String root,
      List<String> targetFiles,
      List<String> jarPaths,
      List<String> targetMethodNames,
      List<String> targetFieldNames,
      String outputDirectory,
      ModularityModel modularityModel,
      Set<Path> createdClass)
      throws IOException {
    // To facilitate string manipulation in subsequent methods, ensure that 'root' ends with a
    // trailing slash.
    if (!root.endsWith("/")) {
      root = root + "/";
    }

    updateStaticSolver(root, jarPaths);

    // Keys are paths to files, values are parsed ASTs
    Map<String, CompilationUnit> parsedTargetFiles = new HashMap<>();
    for (String targetFile : targetFiles) {
      parsedTargetFiles.put(targetFile, parseJavaFile(root, targetFile));
    }

    if (!jarPaths.isEmpty()) {
      List<String> argsToDecompile = new ArrayList<>();
      argsToDecompile.add("--silent");
      argsToDecompile.addAll(jarPaths);
      argsToDecompile.add(root);
      ConsoleDecompiler.main(argsToDecompile.toArray(new String[0]));
      // delete unneccessary legal files
      try {
        FileUtils.deleteDirectory(new File(root + "META-INF"));
      } catch (IOException ex) {
        // Following decompilation, Windows raises an IOException because the files are still
        // being used (by what?), so we should defer deletion until the end
        for (File legalFile :
            FileUtils.listFiles(new File(root + "META-INF"), new String[] {}, true)) {
          createdClass.add(legalFile.toPath());
        }
      }
    }

    // the set of Java classes in the original codebase mapped with their corresponding Java files.
    Map<String, Path> existingClassesToFilePath = new HashMap<>();
    // This map connects the fully-qualified names of non-primary classes with the fully-qualified
    // names of their corresponding primary classes. A primary
    // class is a class that has the same name as the Java file where the class is declared.
    Map<String, String> nonPrimaryClassesToPrimaryClass = new HashMap<>();
    SourceRoot sourceRoot = new SourceRoot(Path.of(root));
    sourceRoot.tryToParse();
    for (CompilationUnit compilationUnit : sourceRoot.getCompilationUnits()) {
      Path pathOfCurrentJavaFile =
          compilationUnit.getStorage().get().getPath().toAbsolutePath().normalize();
      String primaryTypeQualifiedName = "";
      if (compilationUnit.getPrimaryType().isPresent()) {
        // the get() is safe because primary type here is definitely not a local declaration,
        // which does not have a fully-qualified name.
        primaryTypeQualifiedName =
            compilationUnit.getPrimaryType().get().getFullyQualifiedName().get();
      }
      for (ClassOrInterfaceDeclaration declaredClass :
          compilationUnit.findAll(ClassOrInterfaceDeclaration.class)) {
        if (declaredClass.getFullyQualifiedName().isPresent()) {
          String declaredClassQualifiedName =
              declaredClass.getFullyQualifiedName().get().toString();
          existingClassesToFilePath.put(declaredClassQualifiedName, pathOfCurrentJavaFile);
          // which means this class is not a primary class, and there is a primary class.
          if (!"".equals(primaryTypeQualifiedName)
              && !declaredClassQualifiedName.equals(primaryTypeQualifiedName)) {
            nonPrimaryClassesToPrimaryClass.put(
                declaredClassQualifiedName, primaryTypeQualifiedName);
          }
        }
      }
      for (EnumDeclaration enumDeclaration : compilationUnit.findAll(EnumDeclaration.class)) {
        existingClassesToFilePath.put(
            enumDeclaration.getFullyQualifiedName().get(), pathOfCurrentJavaFile);
      }
    }
    UnsolvedSymbolVisitor addMissingClass =
        new UnsolvedSymbolVisitor(
            root,
            existingClassesToFilePath,
            new HashSet<>(targetMethodNames),
            new HashSet<>(targetFieldNames),
            modularityModel);
    addMissingClass.setClassesFromJar(jarPaths);

    Map<String, String> typesToChange = new HashMap<>();
    Map<String, String> classAndUnresolvedInterface = new HashMap<>();
    Map<String, String> methodRefToCorrectParameters = new HashMap<>();
    Map<String, Boolean> methodRefToVoidness = new HashMap<>();

    // This is a defense against infinite loop bugs. The idea is this:
    // if we encounter the same set of outputs three times, that's a good indication
    // that we're in an infinite loop. But, we sometimes encounter the same set
    // of outputs *twice* during normal operation (because some symbol needs to be
    // solved). So, we track all previous iterations, and if we ever see the same
    // outputs we set "problematicIteration" to that one. If we see that output again,
    // we break the loop below early.
    Set<UnsolvedSymbolVisitorProgress> previousIterations = new HashSet<>();
    UnsolvedSymbolVisitorProgress problematicIteration = null;

    while (addMissingClass.gettingException()) {
      addMissingClass.setExceptionToFalse();
      for (CompilationUnit cu : parsedTargetFiles.values()) {
        addMissingClass.setImportStatement(cu.getImports());
        // it's important to make sure that getDeclarations and addMissingClass will visit the same
        // file for each execution of the loop
        FieldDeclarationsVisitor getDeclarations = new FieldDeclarationsVisitor();
        cu.accept(getDeclarations, null);
        addMissingClass.setFieldNameToClassNameMap(getDeclarations.getFieldAndItsClass());
        cu.accept(addMissingClass, null);
      }
      addMissingClass.updateSyntheticSourceCode();
      createdClass.addAll(addMissingClass.getCreatedClass());
      // since the root directory is updated, we need to update the SymbolSolver
      updateStaticSolver(root, jarPaths);
      parsedTargetFiles = new HashMap<>();
      for (String targetFile : targetFiles) {
        parsedTargetFiles.put(targetFile, parseJavaFile(root, targetFile));
      }
      for (String targetFile : addMissingClass.getAddedTargetFiles()) {
        try {
          parsedTargetFiles.put(targetFile, parseJavaFile(root, targetFile));
        } catch (ParseProblemException e) {
          // These parsing codes cause crashes in the CI. Those crashes can't be reproduced locally.
          // Not sure if something is wrong with VineFlower or Specimin CI. Hence we keep these
          // lines as tech debt.
          // TODO: Figure out why the CI is crashing.
          continue;
        }
      }
      UnsolvedSymbolVisitorProgress workDoneAfterIteration =
          new UnsolvedSymbolVisitorProgress(
              addMissingClass.getPotentialUsedMembers(),
              addMissingClass.getAddedTargetFiles(),
              addMissingClass.getSyntheticClassesAsAStringSet());

      // Infinite loop protection.
      boolean gettingStuck = previousIterations.contains(workDoneAfterIteration);
      if (gettingStuck) {
        if (problematicIteration == null) {
          problematicIteration = workDoneAfterIteration;
        } else if (workDoneAfterIteration.equals(problematicIteration)) {
          // This is the third time that we've made no changes, so we're probably
          // in an infinite loop.
          break;
        }
      } else { // not getting stuck
        if (problematicIteration != null && !problematicIteration.equals(workDoneAfterIteration)) {
          // unset problematicIteration
          problematicIteration = null;
        }
      }
      previousIterations.add(workDoneAfterIteration);

      if (gettingStuck || !addMissingClass.gettingException()) {
        // Three possible cases here:
        // 1: addMissingClass has finished its iteration.
        // 2: addMissingClass is stuck for some unknown reasons.
        // 3: addMissingClass is stuck due to type mismatches, in which the JavaTypeCorrect call
        // below should solve it. In this case (only), we should trigger another round
        // of iteration of the unsolved symbol visitor, since JavaTypeCorrect may have caused
        // some new symbols to be unsolved.

        // update the synthetic types by using error messages from javac.
        GetTypesFullNameVisitor getTypesFullNameVisitor = new GetTypesFullNameVisitor();
        for (CompilationUnit cu : parsedTargetFiles.values()) {
          cu.accept(getTypesFullNameVisitor, null);
        }
        Map<String, Set<String>> filesAndAssociatedTypes =
            getTypesFullNameVisitor.getFileAndAssociatedTypes();
        // correct the types of all related files before adding them to parsedTargetFiles
        JavaTypeCorrect typeCorrecter =
            new JavaTypeCorrect(root, new HashSet<>(targetFiles), filesAndAssociatedTypes);
        typeCorrecter.correctTypesForAllFiles();
        typesToChange = typeCorrecter.getTypeToChange();
        classAndUnresolvedInterface = typeCorrecter.getClassAndUnresolvedInterface();
        methodRefToCorrectParameters = typeCorrecter.getMethodRefToCorrectParameters();
        methodRefToVoidness = typeCorrecter.getMethodRefVoidness();
        boolean changeAtLeastOneType = addMissingClass.updateTypes(typesToChange);
        boolean extendAtLeastOneType =
            addMissingClass.updateTypesWithExtends(typeCorrecter.getExtendedTypes());
        boolean changeAtLeastOneMethodRef =
            addMissingClass.updateMethodReferenceParameters(methodRefToCorrectParameters);
        boolean changeAtLeastOneMethodReturn =
            addMissingClass.updateMethodReferenceVoidness(methodRefToVoidness);
        boolean atLeastOneTypeIsUpdated =
            changeAtLeastOneType
                || extendAtLeastOneType
                || changeAtLeastOneMethodRef
                || changeAtLeastOneMethodReturn;

        // this is case 2. We will stop addMissingClass. In the next phase,
        // TargetMethodFinderVisitor will give us a meaningful exception message regarding which
        // element in the input is not solvable.
        if (!atLeastOneTypeIsUpdated && gettingStuck) {
          break;
        } else if (atLeastOneTypeIsUpdated) {
          // this is case 3: ensure that unsolved symbol solver is called at least once, to force us
          // to reach a correct fixpoint
          addMissingClass.gotException();
          continue;
        }

        // in order for the newly updated files to be considered when solving symbols, we need to
        // update the type solver and the map of parsed target files.
        updateStaticSolver(root, jarPaths);
      }
    }

    EnumVisitor enumVisitor = new EnumVisitor(addMissingClass);
    for (CompilationUnit cu : parsedTargetFiles.values()) {
      cu.accept(enumVisitor, null);
    }

    // Use a two-phase approach: the first phase finds the target(s) and records
    // what specifications they use, and the second phase takes that information
    // and removes all non-used code.

    TargetMemberFinderVisitor finder =
        new TargetMemberFinderVisitor(enumVisitor, nonPrimaryClassesToPrimaryClass);

    for (CompilationUnit cu : parsedTargetFiles.values()) {
      cu.accept(finder, null);
    }

    Map<String, Set<String>> unfoundMethods = finder.getUnfoundMethods();
    if (!unfoundMethods.isEmpty()) {
      throw new RuntimeException(
          "Specimin could not locate the following target methods in the target files:\n"
              + unfoundMembersTable(unfoundMethods, true));
    }

    Map<String, Set<String>> unfoundFields = finder.getUnfoundFields();
    if (!unfoundFields.isEmpty()) {
      throw new RuntimeException(
          "Specimin could not locate the following target fields in the target files:\n"
              + unfoundMembersTable(unfoundFields, false));
    }

    SolveMethodOverridingVisitor solveMethodOverridingVisitor =
        new SolveMethodOverridingVisitor(finder);
    for (CompilationUnit cu : parsedTargetFiles.values()) {
      cu.accept(solveMethodOverridingVisitor, null);
    }

    Set<String> relatedClass = new HashSet<>(parsedTargetFiles.keySet());
    // add all files related to the targeted methods
    for (String classFullName : solveMethodOverridingVisitor.getUsedTypeElements()) {
      String directoryOfFile = classFullName.replace(".", "/") + ".java";
      File thisFile = new File(root + directoryOfFile);
      // classes from JDK are automatically on the classpath, so UnsolvedSymbolVisitor will not
      // create synthetic files for them
      if (thisFile.exists()) {
        relatedClass.add(directoryOfFile);
      }
    }

    for (String directory : relatedClass) {
      // directories already in parsedTargetFiles are original files in the root directory, we are
      // not supposed to update them.
      if (!parsedTargetFiles.containsKey(directory)) {
        try {
          parsedTargetFiles.put(directory, parseJavaFile(root, directory));
        } catch (ParseProblemException e) {
          // TODO: Figure out why the CI is crashing.
          continue;
        }
      }
    }
    Set<String> classToFindInheritance = solveMethodOverridingVisitor.getUsedTypeElements();
    Set<String> totalSetOfAddedInheritedClasses = classToFindInheritance;
    InheritancePreserveVisitor inheritancePreserve;
    while (!classToFindInheritance.isEmpty()) {
      inheritancePreserve = new InheritancePreserveVisitor(classToFindInheritance);
      for (CompilationUnit cu : parsedTargetFiles.values()) {
        cu.accept(inheritancePreserve, null);
      }
      for (String targetFile : inheritancePreserve.getAddedClasses()) {
        String directoryOfFile = targetFile.replace(".", "/") + ".java";
        File thisFile = new File(root + directoryOfFile);
        if (thisFile.exists()) {
          try {
            parsedTargetFiles.put(directoryOfFile, parseJavaFile(root, directoryOfFile));
          } catch (ParseProblemException e) {
            // TODO: Figure out why the CI is crashing.
            continue;
          }
        }
      }
      classToFindInheritance = inheritancePreserve.getAddedClasses();
      totalSetOfAddedInheritedClasses.addAll(classToFindInheritance);
      inheritancePreserve.emptyAddedClasses();
    }

    solveMethodOverridingVisitor.getUsedTypeElements().addAll(totalSetOfAddedInheritedClasses);

    MustImplementMethodsVisitor mustImplementMethodsVisitor =
        new MustImplementMethodsVisitor(solveMethodOverridingVisitor);

    for (CompilationUnit cu : parsedTargetFiles.values()) {
      cu.accept(mustImplementMethodsVisitor, null);
    }

    // This is safe to run after MustImplementMethodsVisitor because
    // annotations do not inherit
    processAnnotationTypes(mustImplementMethodsVisitor, root, parsedTargetFiles);

    // Remove the unsolved annotations (and @Override) in all files.
    UnsolvedAnnotationRemoverVisitor annoRemover = new UnsolvedAnnotationRemoverVisitor(jarPaths);
    for (CompilationUnit cu : parsedTargetFiles.values()) {
      cu.accept(annoRemover, null);
    }

    PrunerVisitor methodPruner =
        new PrunerVisitor(
            mustImplementMethodsVisitor,
            finder.getResolvedYetStuckMethodCall(),
            classAndUnresolvedInterface);

    for (CompilationUnit cu : parsedTargetFiles.values()) {
      cu.accept(methodPruner, null);
    }

<<<<<<< HEAD
    pruneAnnotationDeclarationTargets(parsedTargetFiles);
=======
    removeUnusedImports(parsedTargetFiles);
>>>>>>> 4b16216e

    // cache to avoid called Files.createDirectories repeatedly with the same arguments
    Set<Path> createdDirectories = new HashSet<>();
    Set<String> targetFilesAbsolutePaths = new HashSet<>();

    for (String target : targetFiles) {
      File targetFile = new File(target);
      // Convert to absolute path for comparison
      targetFilesAbsolutePaths.add(targetFile.getAbsolutePath());
    }

    for (Entry<String, CompilationUnit> target : parsedTargetFiles.entrySet()) {
      // ignore classes from the Java package, unless we are targeting a JDK file.
      // However, all related java/ files should not be included (as in used, but not targeted)
      String absolutePath = new File(target.getKey()).getAbsolutePath();
      if (!targetFilesAbsolutePaths.contains(absolutePath)
          && (target.getKey().startsWith("java/") || target.getKey().startsWith("java\\"))) {
        continue;
      }
      // If a compilation output's entire body has been removed and the related class is not used by
      // the target methods, do not output it.
      if (isEmptyCompilationUnit(target.getValue())) {
        // target key will have this form: "path/of/package/ClassName.java"
        String classFullyQualifiedName = getFullyQualifiedClassName(target.getKey());
        @SuppressWarnings("signature") // since it's the last element of a fully qualified path
        @ClassGetSimpleName String simpleName =
            classFullyQualifiedName.substring(classFullyQualifiedName.lastIndexOf(".") + 1);
        // If this condition is true, this class is a synthetic class initially created to be a
        // return type of some synthetic methods, but later javac has found the correct return type
        // for that method.
        if (typesToChange.containsKey(simpleName)) {
          continue;
        }
        if (!finder.getUsedTypeElements().contains(classFullyQualifiedName)) {
          continue;
        }
      }
      Path targetOutputPath = Path.of(outputDirectory, target.getKey());
      // Create any parts of the directory structure that don't already exist.
      Path dirContainingOutputFile = targetOutputPath.getParent();
      // This null test is very defensive and might not be required? I think getParent can
      // only return null if its input was a single element path, which targetOutputPath
      // should not be unless the user made an error.
      if (dirContainingOutputFile != null
          && !createdDirectories.contains(dirContainingOutputFile)) {
        Files.createDirectories(dirContainingOutputFile);
        createdDirectories.add(dirContainingOutputFile);
      }
      // Write the string representation of CompilationUnit to the file
      try {
        PrintWriter writer = new PrintWriter(targetOutputPath.toFile(), StandardCharsets.UTF_8);
        writer.print(getCompilationUnitWithCommentsTrimmed(target.getValue()));
        writer.close();
      } catch (IOException e) {
        System.out.println("failed to write output file " + targetOutputPath);
        System.out.println("with error: " + e);
      }
    }
    createdClass.addAll(getPathsFromJarPaths(root, jarPaths));
  }

  /**
   * Fully solve all annotations by processing all annotations, annotation parameters, and their
   * types. This method also removes any annotations which are not fully solvable and includes all
   * necessary files in Specimin's output.
   *
   * @param last The last SpeciminStateVisitor to run
   * @param root The root directory
   * @param parsedTargetFiles A map of file names to parsed CompilationUnits
   */
  private static SpeciminStateVisitor processAnnotationTypes(
      SpeciminStateVisitor last, String root, Map<String, CompilationUnit> parsedTargetFiles)
      throws IOException {
    AnnotationParameterTypesVisitor annotationParameterTypesVisitor =
        new AnnotationParameterTypesVisitor(last);

    Set<String> classesToParse = new HashSet<>();
    Set<CompilationUnit> compilationUnitsToSolveAnnotations =
        new HashSet<>(parsedTargetFiles.values());

    while (!compilationUnitsToSolveAnnotations.isEmpty()) {
      for (CompilationUnit cu : compilationUnitsToSolveAnnotations) {
        cu.accept(annotationParameterTypesVisitor, null);
      }

      // add all files related to the target annotations
      for (String annoFullName : annotationParameterTypesVisitor.getClassesToAdd()) {
        if (annotationParameterTypesVisitor.getUsedTypeElements().contains(annoFullName)) {
          continue;
        }
        String directoryOfFile = annoFullName.replace(".", "/") + ".java";
        File thisFile = new File(root + directoryOfFile);
        // classes from JDK are automatically on the classpath, so UnsolvedSymbolVisitor will not
        // create synthetic files for them
        if (thisFile.exists()) {
          classesToParse.add(directoryOfFile);
        } else {
          // The given class may be an inner class, so we should find its encapsulating class
          // Assuming following Java conventions, we will find the first instance of .{capital}
          // and trim off subsequent .*s.
          int dot = annoFullName.indexOf('.');
          while (dot != -1) {
            if (Character.isUpperCase(annoFullName.charAt(dot + 1))) {
              dot = annoFullName.indexOf('.', dot + 1);
              break;
            }
            dot = annoFullName.indexOf('.', dot + 1);
          }

          if (dot != -1) {
            directoryOfFile = annoFullName.substring(0, dot).replace(".", "/") + ".java";
            thisFile = new File(root + directoryOfFile);
            // This inner class was just added, so we should re-parse the file
            if (thisFile.exists()) {
              classesToParse.add(directoryOfFile);
            }
          }
        }
      }

      compilationUnitsToSolveAnnotations.clear();

      for (String directory : classesToParse) {
        // We need to continue solving annotations and parameters in newly added annotation files
        try {
          // directories already in parsedTargetFiles are original files in the root directory, we
          // are not supposed to update them.
          if (!parsedTargetFiles.containsKey(directory)) {
            CompilationUnit parsed = parseJavaFile(root, directory);
            parsedTargetFiles.put(directory, parsed);
          }
          compilationUnitsToSolveAnnotations.add(parsedTargetFiles.get(directory));
        } catch (ParseProblemException e) {
          // TODO: Figure out why the CI is crashing.
          continue;
        }
      }

      classesToParse.clear();

      annotationParameterTypesVisitor
          .getUsedTypeElements()
          .addAll(annotationParameterTypesVisitor.getClassesToAdd());
      annotationParameterTypesVisitor.getClassesToAdd().clear();
    }
    return annotationParameterTypesVisitor;
  }

  /** Runs AnnotationTargetRemoverVisitor on the target files. Call after PrunerVisitor. */
  private static void pruneAnnotationDeclarationTargets(
      Map<String, CompilationUnit> parsedTargetFiles) {
    AnnotationTargetRemoverVisitor targetPruner = new AnnotationTargetRemoverVisitor();
    for (CompilationUnit cu : parsedTargetFiles.values()) {
      cu.accept(targetPruner, null);
    }

    targetPruner.removeExtraAnnotationTargets();
  }

  /**
   * Removes all unused imports in each output file through {@code UnusedImportRemoverVisitor}.
   *
   * @param parsedTargetFiles the files to remove unused imports
   */
  private static void removeUnusedImports(Map<String, CompilationUnit> parsedTargetFiles) {
    UnusedImportRemoverVisitor unusedImportRemover = new UnusedImportRemoverVisitor();

    for (CompilationUnit cu : parsedTargetFiles.values()) {
      cu.accept(unusedImportRemover, null);
      unusedImportRemover.removeUnusedImports();
    }
  }

  /**
   * Helper method to create a human-readable table of the unfound members and each member in the
   * same class that was considered.
   *
   * @param unfoundMembers the unfound members and the members that were considered
   * @param isMethod true if methods, false if fields
   * @return a human-readable string representation
   */
  private static String unfoundMembersTable(
      Map<String, Set<String>> unfoundMembers, boolean isMethod) {
    StringBuilder sb = new StringBuilder();
    for (String unfoundMember : unfoundMembers.keySet()) {
      sb.append("* ")
          .append(unfoundMember)
          .append("\n  Considered these ")
          .append(isMethod ? "methods" : "fields")
          .append(" from the same class:\n");
      for (String consideredMember : unfoundMembers.get(unfoundMember)) {
        sb.append("    * ").append(consideredMember).append("\n");
      }
    }
    return sb.toString();
  }

  /**
   * Update the static solver for JavaParser.
   *
   * @param root the root directory of the files to parse.
   * @param jarPaths the list of jar files to be used as input.
   * @throws IOException if something went wrong.
   */
  private static void updateStaticSolver(String root, List<String> jarPaths) throws IOException {
    // Set up the parser's symbol solver, so that we can resolve definitions.
    CombinedTypeSolver typeSolver =
        new CombinedTypeSolver(new JdkTypeSolver(), new JavaParserTypeSolver(new File(root)));
    for (String path : jarPaths) {
      typeSolver.add(new JarTypeSolver(path));
    }
    JavaSymbolSolver symbolSolver = new JavaSymbolSolver(typeSolver);
    StaticJavaParser.getParserConfiguration().setSymbolResolver(symbolSolver);
    StaticJavaParser.getParserConfiguration()
        .setLanguageLevel(ParserConfiguration.LanguageLevel.JAVA_17);
  }

  /**
   * Converts a path to a Java file into the fully-qualified name of the public class in that file,
   * relying on the file's relative path being the same as the package name.
   *
   * @param javaFilePath the path to a .java file, in this form: "path/of/package/ClassName.java".
   *     Note that this path must be rooted at the same directory in which javac could be invoked to
   *     compile the file
   * @return the fully-qualified name of the given class
   */
  @SuppressWarnings("signature") // string manipulation
  private static @FullyQualifiedName String getFullyQualifiedClassName(final String javaFilePath) {
    String result = javaFilePath.replace("/", ".");
    if (!result.endsWith(".java")) {
      throw new RuntimeException("A Java file path does not end with .java: " + result);
    }
    return result.substring(0, result.length() - 5);
  }

  /**
   * Checks whether the given compilation unit contains nothing. Should conservatively return false
   * by default if unsure.
   *
   * @param cu any compilation unit
   * @return true iff this compilation unit is totally empty and can therefore be safely removed
   *     entirely
   */
  private static boolean isEmptyCompilationUnit(CompilationUnit cu) {
    for (Node child : cu.getChildNodes()) {
      if (child instanceof PackageDeclaration
          || child instanceof ImportDeclaration
          || child instanceof Comment) {
        // Package declarations, imports, and comments don't count for the purposes of
        // deciding whether to entirely remove a compilation unit.
      } else if (child instanceof ClassOrInterfaceDeclaration) {
        ClassOrInterfaceDeclaration cdecl =
            ((ClassOrInterfaceDeclaration) child).asClassOrInterfaceDeclaration();
        if (!cdecl.getMembers().isEmpty()) {
          return false;
        }
      } else {
        return false;
      }
    }
    return true;
  }

  /**
   * Use JavaParser to parse a single Java files.
   *
   * @param root the absolute path to the root of the source tree
   * @param path the path of the file to be parsed, relative to the root
   * @return the compilation unit representing the code in the file at the path, or exit with an
   *     error
   */
  private static CompilationUnit parseJavaFile(String root, String path) throws IOException {
    return StaticJavaParser.parse(Path.of(root, path));
  }

  /**
   * Retrieves the paths of Java files that should be created from the list of JAR files.
   *
   * @param outPutDirectory The directory where the Java files will be created.
   * @param jarPaths The set of paths to JAR files.
   * @return A set containing the paths of the Java files to be created.
   * @throws IOException If an I/O error occurs.
   */
  private static Set<Path> getPathsFromJarPaths(String outPutDirectory, List<String> jarPaths)
      throws IOException {
    Set<Path> pathsOfFile = new HashSet<>();
    for (String path : jarPaths) {
      JarTypeSolver jarSolver = new JarTypeSolver(path);
      for (String qualifedClassName : jarSolver.getKnownClasses()) {
        String relativePath = qualifedClassName.replace(".", "/") + ".java";
        String absolutePath = outPutDirectory + relativePath;
        Path filePath = Paths.get(absolutePath);
        if (Files.exists(filePath)) {
          pathsOfFile.add(filePath);
        }
      }
    }
    return pathsOfFile;
  }

  /**
   * This method delete all files from a set of Paths. If a file is the only file in its parent
   * directory, this method will recursively delete the parent directories until it meets a
   * non-empty directory.
   *
   * @param fileList the set of Paths of files to be deleted
   */
  private static void deleteFiles(Set<Path> fileList) {
    for (Path filePath : fileList) {
      try {
        Files.delete(filePath);
        File classFile = new File(filePath.toString().replace(".java", ".class"));
        // since javac might leave some .class files
        if (classFile.exists()) {
          Files.delete(classFile.toPath());
        }
        File parentDir = filePath.toFile().getParentFile();
        if (parentDir != null && parentDir.exists() && parentDir.isDirectory()) {
          String[] fileContained = parentDir.list();
          if (fileContained != null && fileContained.length == 0) {
            // Recursive call to delete the parent directory
            deleteFileFamily(parentDir);
          }
        }
      } catch (Exception e) {
        throw new RuntimeException("Unresolved file path: " + filePath);
      }
    }
  }

  /**
   * Returns a comment-free version of a compilation unit.
   *
   * @param cu A compilation unit possibly containing comments.
   * @return A comment-free version of the compilation unit.
   */
  private static CompilationUnit getCompilationUnitWithCommentsTrimmed(CompilationUnit cu) {
    CompilationUnit cuWithNoComments = cu;
    for (Comment child : cuWithNoComments.getAllComments()) {
      child.remove();
    }
    return cuWithNoComments;
  }

  /**
   * Given a directory, this method will delete that directory and recursively delete the parent
   * directories until it meets a non-empty directory. Be careful when making any changes to this
   * method, as an incorrect conditional statement could result in the deletion of non-empty
   * directories. This method is used to delete the temporary directory created by
   * UnsolvedSymbolVisitor.
   *
   * @param fileDir the directory of the file to be deleted
   */
  private static void deleteFileFamily(File fileDir) {
    fileDir.delete();
    File parentDir = fileDir.getParentFile();
    if (parentDir != null && parentDir.exists() && parentDir.isDirectory()) {
      String[] fileContained = parentDir.list();
      // Be cautious when making any changes to this line, you might actually delete important
      // directories in the project.
      if (fileContained != null && fileContained.length == 0) {
        deleteFileFamily(parentDir);
      }
    }
  }

  /**
   * Given a directory, this method will return all the .jar files stored in the directory.
   *
   * @param directoryPath the directory of the jar files
   */
  private static List<String> getJarFiles(String directoryPath) throws IOException {
    Path jarPath = Path.of(directoryPath);
    try (Stream<Path> stream = Files.walk(jarPath)) {
      return stream
          .filter(path -> Files.isRegularFile(path) && path.toString().endsWith(".jar"))
          .map(path -> path.toString())
          .collect(Collectors.toList());
    } catch (IOException e) {
      throw new RuntimeException(e);
    }
  }
}<|MERGE_RESOLUTION|>--- conflicted
+++ resolved
@@ -512,11 +512,8 @@
       cu.accept(methodPruner, null);
     }
 
-<<<<<<< HEAD
     pruneAnnotationDeclarationTargets(parsedTargetFiles);
-=======
     removeUnusedImports(parsedTargetFiles);
->>>>>>> 4b16216e
 
     // cache to avoid called Files.createDirectories repeatedly with the same arguments
     Set<Path> createdDirectories = new HashSet<>();
