--- conflicted
+++ resolved
@@ -20,13 +20,14 @@
 import com.github.javaparser.resolution.types.ResolvedReferenceType;
 import com.github.javaparser.resolution.types.ResolvedType;
 import com.github.javaparser.resolution.types.parametrization.ResolvedTypeParametersMap;
-<<<<<<< HEAD
 import java.util.AbstractMap;
-=======
->>>>>>> 5724078e
+import java.util.Collection;
+import java.util.HashMap;
 import java.util.Collection;
 import java.util.HashMap;
 import java.util.HashSet;
+import java.util.List;
+import java.util.Map;
 import java.util.List;
 import java.util.Map;
 import java.util.Set;
@@ -334,19 +335,10 @@
   }
 
   /**
-<<<<<<< HEAD
    * Helper method for getAllImplementations(Set<ResolvedReferenceType>)
    *
    * @param types A List of interface/class types to find all ancestors
    * @return A Collection of ResolvedReferenceTypes containing all ancestors
-=======
-   * Gets all interface implementations of a List of ClassOrInterfaceTypes, including those of
-   * ancestors. This method is intended to be used for interface implementations only (i.e. pass in
-   * ClassOrInterfaceDeclaration.getImplementedTypes()).
-   *
-   * @param types A List of interface types to find all parent interfaces
-   * @return A Collection of ResolvedReferenceTypes containing all parent interfaces
->>>>>>> 5724078e
    */
   private static Collection<ResolvedReferenceType> getAllImplementations(
       List<ClassOrInterfaceType> types) {
@@ -364,7 +356,6 @@
       }
     }
 
-<<<<<<< HEAD
     return getAllImplementations(toTraverse);
   }
 
@@ -378,8 +369,6 @@
    */
   private static Collection<ResolvedReferenceType> getAllImplementations(
       Set<ResolvedReferenceType> toTraverse) {
-=======
->>>>>>> 5724078e
     Map<String, ResolvedReferenceType> qualifiedNameToType = new HashMap<>();
     while (!toTraverse.isEmpty()) {
       Set<ResolvedReferenceType> newToTraverse = new HashSet<>();
