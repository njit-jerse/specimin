--- conflicted
+++ resolved
@@ -614,75 +614,7 @@
   }
 
   /**
-<<<<<<< HEAD
-   * Searches the ancestors of the given node until it finds a class or interface node, and then
-   * returns the fully-qualified name of that class or interface.
-   *
-   * <p>This method will fail if it is called on a node that is not contained in a class or
-   * interface.
-   *
-   * @param node a node contained in a class or interface
-   * @return the fully-qualified name of the inner-most containing class or interface
-   */
-  @SuppressWarnings("signature") // result is a fully-qualified name or else this throws
-  public static @FullyQualifiedName String getEnclosingClassName(Node node) {
-    Node parent = getEnclosingClassLike(node);
-
-    if (parent instanceof ClassOrInterfaceDeclaration) {
-      return ((ClassOrInterfaceDeclaration) parent).getFullyQualifiedName().orElseThrow();
-    }
-
-    if (parent instanceof EnumDeclaration) {
-      return ((EnumDeclaration) parent).getFullyQualifiedName().orElseThrow();
-    }
-
-    if (parent instanceof AnnotationDeclaration) {
-      return ((AnnotationDeclaration) parent).getFullyQualifiedName().orElseThrow();
-    }
-
-    throw new RuntimeException("unexpected kind of node: " + parent.getClass());
-  }
-
-  /**
-   * Returns the innermost enclosing class-like element for the given node. A class-like element is
-   * a class, interface, or enum (i.e., something that would be a {@link
-   * javax.lang.model.element.TypeElement} in javac's internal model). This method will throw if no
-   * such element exists.
-   *
-   * @param node a node that is contained in a class-like structure
-   * @return the nearest enclosing class-like node
-   */
-  public static Node getEnclosingClassLike(Node node) {
-    Node parent = node.getParentNode().orElseThrow();
-    while (!(parent instanceof ClassOrInterfaceDeclaration
-        || parent instanceof EnumDeclaration
-        || parent instanceof AnnotationDeclaration)) {
-      parent = parent.getParentNode().orElseThrow();
-    }
-    return parent;
-  }
-
-  /**
-   * Returns true iff the innermost enclosing class/interface is an enum.
-   *
-   * @param node any node
-   * @return true if the enclosing class is an enum, false otherwise
-   */
-  public static boolean isInEnum(Node node) {
-    Optional<Node> parent = node.getParentNode();
-    while (parent.isPresent()) {
-      Node actualParent = parent.get();
-      if (actualParent instanceof EnumDeclaration) {
-        return true;
-      }
-      parent = actualParent.getParentNode();
-    }
-    return false;
-  }
-
-  /**
-=======
->>>>>>> 07ca5585
+
    * Check if a node is inside an interface.
    *
    * @param node the node to be checked.
