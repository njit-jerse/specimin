package org.checkerframework.specimin;

import com.github.javaparser.StaticJavaParser;
import com.github.javaparser.ast.CompilationUnit;
import com.github.javaparser.ast.visitor.EqualsVisitor;
import java.io.IOException;
import java.nio.file.Files;
import java.nio.file.Path;
import java.util.ArrayList;
import java.util.List;
import java.util.stream.Stream;
import org.junit.Assert;

/** Utility class containing routines to run Specimin's tests. */
public class SpeciminTestExecutor {

  private SpeciminTestExecutor() {
    throw new UnsupportedOperationException("cannot instatiate this class");
  }

  /**
   * Executes a specimin test. Tests are stored under src/test/resources. Each test folder should
   * contain two folders: "input" and "expected". The "input" folder should be the source root of
   * the input Java program. The "expected" folder should be the source root of the expected output
   * Java program. A test run via this routine runs specimin on the program in the "input" folder of
   * the given test and then compares the output to the program in the "expected" folder using the
   * Unix diff program.
   *
   * <p>The expected way to use this routine is to create a JUnit test method using the {@link
   * org.junit.Test} annotation that contains a single call to this method.
   *
   * @param testName the name of the test folder
   * @param targetFiles the targeted files
   * @param targetMembers the targeted methods or fields, each in the format
   *     class.fully.qualified.Name#methodName(Param1Type, Param2Type, ...) for method and
   *     class.fully.qualified.Name#fieldName for field.
   * @param modularityModel the model to use
   * @param jarPaths the path of jar files for Specimin to solve symbols
   * @param ambiguityResolutionPolicy the ambiguity resolution policy to use
   * @throws IOException if some operation fails
   */
  public static void runTest(
      String testName,
      String[] targetFiles,
      String[] targetMembers,
      String modularityModel,
      String[] jarPaths,
      String ambiguityResolutionPolicy)
      throws IOException {
    // Create output directory
    Path outputDir = null;
    try {
      outputDir = Files.createTempDirectory("specimin-test-");
    } catch (IOException e) {
      Assert.fail("cannot create temporary directory for test output: " + e);
      return;
    }
    if (outputDir == null) {
      Assert.fail("temporary directory for output was null");
      return;
    }

    // Construct the list of arguments.
    List<String> speciminArgs = new ArrayList<>();

    speciminArgs.add("--outputDirectory");
    speciminArgs.add(outputDir.toAbsolutePath().toString());
    speciminArgs.add("--root");
    speciminArgs.add(
        Path.of("src/test/resources/" + testName + "/input/").toAbsolutePath().toString() + "/");
    for (String targetFile : targetFiles) {
      speciminArgs.add("--targetFile");
      speciminArgs.add(targetFile);
    }
    for (String targetMember : targetMembers) {
      if (targetMember.contains("(")) {
        speciminArgs.add("--targetMethod");
        speciminArgs.add(targetMember);
      } else {
        speciminArgs.add("--targetField");
        speciminArgs.add(targetMember);
      }
    }
    speciminArgs.add("--modularityModel");
    speciminArgs.add(modularityModel);
    for (String jarPath : jarPaths) {
      speciminArgs.add("--jarPath");
      speciminArgs.add(jarPath);
    }
    speciminArgs.add("--ambiguityResolutionPolicy");
    speciminArgs.add(ambiguityResolutionPolicy);

    // Run specimin on target
    try {
      SpeciminRunner.main(speciminArgs.toArray(new String[0]));
    } catch (Exception ex) {
      ex.printStackTrace();
      throw ex;
    }

    Path expectedDir = Path.of("src/test/resources/" + testName + "/expected/");
    assertDirectoriesEqual(expectedDir, outputDir);
  }

  /**
   * Compares two directories recursively, parsing all Java files and comparing their ASTs.
   *
   * @param expectedDir the directory with the expected output
   * @param actualDir the directory with the actual output
   * @throws IOException if there is an issue reading the files
   */
  private static void assertDirectoriesEqual(Path expectedDir, Path actualDir) throws IOException {
    try (Stream<Path> expectedStream = Files.walk(expectedDir);
        Stream<Path> actualStream = Files.walk(actualDir)) {
      List<Path> expectedJavaFiles =
          expectedStream
              .filter(p -> p.toString().endsWith(".java"))
              .map(expectedDir::relativize)
              .sorted()
              .toList();

      List<Path> actualJavaFiles =
          actualStream
              .filter(p -> p.toString().endsWith(".java"))
              .map(actualDir::relativize)
              .sorted()
              .toList();

      if (!expectedJavaFiles.equals(actualJavaFiles)) {
        Assert.fail(
            "The set of Java files in the expected and actual directories do not match.\nExpected: "
                + expectedJavaFiles.toString().replace('\\', '/')
                + "\nActual: "
                + actualJavaFiles.toString().replace('\\', '/'));
      }

      for (Path relativePath : expectedJavaFiles) {
        Path expectedFile = expectedDir.resolve(relativePath);
        Path actualFile = actualDir.resolve(relativePath);
        try {
          CompilationUnit expectedCu = StaticJavaParser.parse(expectedFile);
          CompilationUnit actualCu = StaticJavaParser.parse(actualFile);
          if (!EqualsVisitor.equals(actualCu, expectedCu)) {
            Assert.fail(
                "ASTs do not match for file: "
                    + relativePath.toString().replace('\\', '/')
                    + "\nExpected:\n"
                    + expectedCu
                    + "\nActual:\n"
                    + actualCu);
          }
        } catch (Exception e) {
          Assert.fail("Error parsing and comparing files: " + relativePath.toString().replace('\\', '/') + "\n" + e);
        }
      }
    }
<<<<<<< HEAD
    Assert.assertEquals(
        "Diff failed with the following output: "
            + (isWindows ? processOutput.toString().replace('\\', '/') : processOutput)
            + "\n Output directory: "
            + (isWindows ? outputDir.toString().replace('\\', '/') : outputDir)
            + "\n diff command: "
            + builder.command().stream()
                .filter(s -> !"-q".equals(s))
                .collect(Collectors.joining(" "))
            + "\n Error codes: ",
        0,
        exitCode);
=======
>>>>>>> 7f6203f5
  }

  /**
   * This method call the method runTest without an array of jar paths. This runs using the CF
   * modularity model.
   *
   * @param testName the name of the test folder
   * @param targetFiles the targeted files
   * @param targetMembers the targeted methods or fields, each in the format
   *     class.fully.qualified.Name#methodName(Param1Type, Param2Type, ...) for method and
   *     class.fully.qualified.Name#fieldName for field.
   * @throws IOException if some operation fails
   */
  public static void runTestWithoutJarPaths(
      String testName, String[] targetFiles, String[] targetMembers) throws IOException {
    runTest(testName, targetFiles, targetMembers, "cf", new String[] {}, "best-effort");
  }

  /**
   * This method call the method runTest without an array of jar paths. Runs with the NullAway
   * modularity model.
   *
   * @param testName the name of the test folder
   * @param targetFiles the targeted files
   * @param targetMembers the targeted methods or fields, each in the format
   *     class.fully.qualified.Name#methodName(Param1Type, Param2Type, ...) for method and
   *     class.fully.qualified.Name#fieldName for field.
   * @throws IOException if some operation fails
   */
  public static void runNullAwayTestWithoutJarPaths(
      String testName, String[] targetFiles, String[] targetMembers) throws IOException {
    runTest(testName, targetFiles, targetMembers, "nullaway", new String[] {}, "best-effort");
  }
}<|MERGE_RESOLUTION|>--- conflicted
+++ resolved
@@ -154,21 +154,6 @@
         }
       }
     }
-<<<<<<< HEAD
-    Assert.assertEquals(
-        "Diff failed with the following output: "
-            + (isWindows ? processOutput.toString().replace('\\', '/') : processOutput)
-            + "\n Output directory: "
-            + (isWindows ? outputDir.toString().replace('\\', '/') : outputDir)
-            + "\n diff command: "
-            + builder.command().stream()
-                .filter(s -> !"-q".equals(s))
-                .collect(Collectors.joining(" "))
-            + "\n Error codes: ",
-        0,
-        exitCode);
-=======
->>>>>>> 7f6203f5
   }
 
   /**
